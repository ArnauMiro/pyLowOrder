--- conflicted
+++ resolved
@@ -83,10 +83,7 @@
 		ax[imode][1].set_title('Temporal mode')
 		# Plot frequency representation of the mode
 		p, freq = PSD(V,dt,m=mode)
-<<<<<<< HEAD
 		freq *= scale_freq
-=======
->>>>>>> fa83b043
 		L = int(np.floor(V[mode-1,:].shape[0]/2))
 		ax[imode][2].plot(freq[:L],p[:L])
 		ax[imode][2].set_title('Power Spectrum')
