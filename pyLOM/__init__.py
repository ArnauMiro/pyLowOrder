--- conflicted
+++ resolved
@@ -15,12 +15,8 @@
 from .utils.cr     import cr, cr_nvtx, cr_start, cr_stop, cr_reset, cr_info
 from .utils.nvtxp  import nvtxp
 from .utils.parall import pprint
-<<<<<<< HEAD
 from .utils.plots  import show_plots, close_plots, style_plots
-=======
 from .utils.gpu    import gpu_device
-from .utils.plots  import show_plots, close_plots
->>>>>>> 8a3dd19b
 
 # Import Low Order Models
 from . import POD, DMD, SPOD, MANIFOLD, GPOD
