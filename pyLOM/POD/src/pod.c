--- conflicted
+++ resolved
@@ -146,12 +146,8 @@
 		S(N)     are the singular values.
 		VT(N,N)  are the right singular vectors (transposed).
 	*/
-<<<<<<< HEAD
 	S = (double *) realloc(S, N*sizeof(double*));
-
-=======
-}
-
+}
 
 void compute_power_spectral_density(double *PSD, double *y, const int n) {
 	/*
@@ -161,7 +157,7 @@
 		y(n)    is the vector where to compute the PSD (a mode).
 
 		PSD(n)  is the power spectrum of y and must come preallocated.
-	*/ 
+	*/
 	#ifdef USE_MKL
 	// Use Intel MKL
 	double complex *out;
@@ -186,8 +182,8 @@
 	// Allocate output complex array
 	out = (fftw_complex*)fftw_malloc(n*sizeof(fftw_complex));
 	// Create the FFT plan
-	// If your program performs many transforms of the same size and initialization time 
-	// is not important, use FFTW_MEASURE; otherwise use  FFTW_ESTIMATE. 
+	// If your program performs many transforms of the same size and initialization time
+	// is not important, use FFTW_MEASURE; otherwise use  FFTW_ESTIMATE.
 	p = fftw_plan_dft_r2c_1d(n,y,out,FFTW_ESTIMATE);
 	// Execute the plan
 	fftw_execute(p);
@@ -218,7 +214,7 @@
 		trasnposed  is a flag to indicate whether V is transposed or not.
 
 		PSD(n)      is the power spectrum of y and must come preallocated.
-	*/ 
+	*/
 	// Fill the values of y according to the selected mode
 	// Reuse PSD as the memory area to work
 	if (transposed) {
@@ -236,5 +232,4 @@
 	}
 	// Compute PSD
 	compute_power_spectral_density(PSD,PSD,n);
->>>>>>> 12a98656
 }