#!/usr/bin/env python
#
# pyLOM - Python Low Order Modeling.
#
# Python interface for SPOD.
#
# Last rev: 02/09/2022
from __future__ import print_function

import numpy as np, cupy as cp
import scipy

<<<<<<< HEAD
from ..vmmath import temporal_mean, subtract_mean, tsqr_svd
from ..utils  import cr_nvtx as cr, cr_start, cr_stop
=======
from ..vmmath   import temporal_mean, subtract_mean, tsqr_svd, hammwin
from ..utils.cr import cr, cr_start, cr_stop
>>>>>>> 45eb4ed2


def _fft(Xf, winWeight, nDFT, nf):
	return (winWeight/nDFT)*scipy.fft.fft(Xf)[:nf]


## SPOD run method
@cr('SPOD.run')
def run(X, t, nDFT=0, nolap=0, remove_mean=True):
	'''
	Run SPOD analysis of a matrix X.

	Inputs:
		- X[ndims*nmesh,nt]: data matrix
		- dt:                timestep between adjacent snapshots
		- npwin:             number of points in each window (0 will set default value: ~10% nt)
		- nolap:             number of overlap points between windows (0 will set default value: 50% nwin)
		- remove_mean:       whether or not to remove the mean flow

	Returns:
		- L:  modal energy spectra.
		- P:  SPOD modes, whose spatial dimensions are identical to those of X.
		- f:  frequency vector.
	''' 
	cnp = cp if type(X) is cp.ndarray else np
	M,N = X.shape
	dt  = t[1] - t[0]
	cdtype = np.complex128 if X.dtype is np.double else np.complex64
	
	if nDFT == 0:
		nDFT = int(np.power(2,np.floor(np.log2(N/10))))
	window = hammwin(nDFT)
	if nolap == 0:
		nolap = int(np.floor(nDFT/2))
	nBlks = int(np.floor((N-nolap)/(nDFT-nolap)))
	# Correction for FFT window gain
	winWeight = 1/np.mean(window)

	# Remove temporal mean
	if remove_mean:
		cr_start('SPOD.temporal_mean',0)
		X_mean = temporal_mean(X)
		Y      = subtract_mean(X, X_mean)
		cr_stop('SPOD.temporal_mean',0)
	else:
		Y = X.copy()

	# Set frequency axis
	f  = np.arange(np.ceil(nDFT / 2) + 1) / dt / nDFT
	nf = f.shape[0]
	qk = np.zeros((M,nf),cdtype)
	Q  = np.zeros((M*nf,nBlks),cdtype)
	# Sent to CPU for FFT
	Y  = cp.asnumpy(Y) if type(X) is cp.ndarray else Y
	cr_start('SPOD.fft',0)
	for iblk in range(nBlks):
		# Get time index for present block
		i0 = iblk*(nDFT - nolap)
		ix = np.arange(nDFT) + i0
		for ip in range(M):
			Xf = Y[ip, ix].copy()*window
			qk[ip, :] = _fft(Xf, winWeight, nDFT, nf)
		qk[:,1:-1] *= 2
		Q[:, iblk] = qk.reshape((M*nf), order='F')
	cr_stop('SPOD.fft',0)

	Q  = cp.asarray(Q) if type(X) is cp.ndarray else Q
	L  = cnp.zeros((nf,nBlks),X.dtype)
	P  = cnp.zeros((M*nBlks,nf),X.dtype)
	cr_start('SPOD.SVD',0)
	for ifreq, freq in enumerate(f):
		qf         = Q[ifreq*M:(ifreq+1)*M, :].copy()/cnp.sqrt(nBlks)
		U, S, V    = tsqr_svd(qf)
		P[:,ifreq] = cnp.real(U.reshape((M*nBlks), order='F'))
		L[ifreq,:] = cnp.abs(S*S)
	cr_stop('SPOD.SVD',0)

	cr_start('SPOD.sort',0)
	f     = cp.asarray(f) if type(X) is cp.ndarray else f
	order = cnp.argsort(L[:,0])[::-1]
	P = P[:, order]
	f = f[order]
	L = L[order,:]
	cr_stop('SPOD.sort',0)
	  
	return L, P, f<|MERGE_RESOLUTION|>--- conflicted
+++ resolved
@@ -10,13 +10,8 @@
 import numpy as np, cupy as cp
 import scipy
 
-<<<<<<< HEAD
-from ..vmmath import temporal_mean, subtract_mean, tsqr_svd
+from ..vmmath import temporal_mean, subtract_mean, tsqr_svd, hammwin
 from ..utils  import cr_nvtx as cr, cr_start, cr_stop
-=======
-from ..vmmath   import temporal_mean, subtract_mean, tsqr_svd, hammwin
-from ..utils.cr import cr, cr_start, cr_stop
->>>>>>> 45eb4ed2
 
 
 def _fft(Xf, winWeight, nDFT, nf):
