import os
from typing import Dict, Tuple, Optional

import numpy as np
import torch
import torch.nn as nn
import torch.optim as optim
from torch.utils.data import DataLoader

from ... import cr, pprint  # pyLOM/__init__.py
from .. import DEVICE  # pyLOM/NN/__init__.py
<<<<<<< HEAD
from ...utils.errors import raiseError
=======
from ...utils.errors import raiseError, raiseWarning
>>>>>>> 81787beb
from ..optimizer import OptunaOptimizer


class KAN(nn.Module):
    r"""
    KAN (Kolmogorov-Arnold Network) model for regression tasks. This model is based on https://arxiv.org/abs/2404.19756, inspired by the Kolmogorov-Arnold representation theorem.

    Args:
        input_size (int): The number of input features.
        output_size (int): The number of output features.
        n_layers (int): The number of hidden layers.
        hidden_size (int): The number of neurons in the hidden layers.
        layer_type (nn.Module): The type of layer to use in the model. It can be one of the following: ``JacobiLayer``, ``ChebyshevLayer``.
        model_name (str): The name of the model.
<<<<<<< HEAD
        p_dropouts (float, Optional): The dropout probability (default: ``0.0``).
        device (torch.device, Optional): The device where the model is loaded (default: gpu if available).
        verbose (bool, Optional): Whether to print the model information (default: ``True``).
=======
        p_dropouts (float, optional): The dropout probability (default: ``0.0``).
        device (torch.device, optional): The device where the model is loaded (default: gpu if available).
        verbose (bool, optional): Whether to print the model information (default: ``True``).
>>>>>>> 81787beb
        **layer_kwargs: Additional keyword arguments to pass to the layer type. For example, the order of the Taylor series or the degree of the Chebyshev polynomial.
    """

    def __init__(
        self,
        input_size: int,
        output_size: int,
        n_layers: int,
        hidden_size: int,
        layer_type,
        model_name: str = "KAN",
        p_dropouts: float = 0.0,
        device: torch.device = DEVICE,
        verbose: bool = True,
        **layer_kwargs,
    ):
        super().__init__()
        self.input_size = input_size
        self.output_size = output_size
        self.n_layers = n_layers
        self.hidden_size = hidden_size
        self.layer_type = layer_type
        self.model_name = model_name
        self.p_dropouts = p_dropouts
        self.device = device

        # Hidden layers with dropout
        hidden_layers = []
        for _ in range(n_layers):
            hidden_layers.append(layer_type(hidden_size, hidden_size, **layer_kwargs))
            hidden_layers.append(nn.Dropout(p=p_dropouts))

        self.kan_layers = nn.ModuleList(hidden_layers)

        # Input and output layers
        self.input = layer_type(input_size, hidden_size, **layer_kwargs)
        self.output = layer_type(hidden_size, output_size, **layer_kwargs)

        self.to(self.device)
        if verbose:
            pprint(0, f"Creating model KAN: {self.model_name}")
            keys_print = [
                "input_size",
                "output_size",
                "n_layers",
                "hidden_size",
                "layer_type",
                "p_dropouts",
                "device",
            ]
            for key in keys_print:
                pprint(0, f"\t{key}: {getattr(self, key)}")
            pprint(0,
                f"\ttotal_size (trained params):\t{sum(p.numel() for p in self.parameters() if p.requires_grad)}"
            )

    def forward(self, x):
        x = self.input(x)
        for layer in self.kan_layers:
            x = layer(x)

        x = self.output(x)

        return x

    @cr("KAN.fit")
    def fit(
        self,
        train_dataset: torch.utils.data.Dataset,
        eval_dataset: torch.utils.data.Dataset,
        batch_size: int = 32,
        epochs: int = 100,
        lr: float = 0.001,
        optimizer_class=optim.Adam,
        scheduler_type="StepLR",
        opti_kwargs={},
        lr_kwargs={},
        print_eval_rate: int = 2,
        loss_fn=nn.MSELoss(),
        save_logs_path=None,
        verbose: bool = True,
        max_norm_grad=float("inf"),
        **kwargs,
    ):
        r"""
        Train the model using the provided training dataset. The model is trained using the Adam optimizer with the provided learning rate and learning rate decay factor.

        Args:
<<<<<<< HEAD
            train_dataset (torch.utils.data.Dataset): The training dataset.
            eval_dataset (torch.utils.data.Dataset): The evaluation dataset.
            batch_size (int): The batch size. (default: ``32``).
            epochs (int): The number of epochs to train the model. (default: ``100``).
            lr (float): The learning rate for the Adam optimizer. (default: ``0.001``).
            optimizer_class (torch.optim, Optional): The optimizer to use. Available all optimizers from PyTorch except AdaDelta. (default: ``optim.Adam``).
            scheduler_type (str, opcional): Scheduler type to adjust the learning rate dynamically. (default: ``"StepLR"``).
                Available options:

                - "StepLR": Reduce the learning rate by a factor every ``step_size`` batches.
                - "ReduceLROnPlateau": Reduces the learning rate when a metric has stopped improving.
                - "OneCycleLR": Adjust the learning rate in a single cycle of the training.
            lr_kwargs (dict, opcional): Dictionary containing the specific parameters for the learning rate scheduler. (default: ``{}``).
                Some examples are:
                
                - StepLR: {"step_size": int, "gamma": float}.
                - ReduceLROnPlateau: {"mode": str, "factor": float, "patience": int}.
                - OneCycleLR: {"anneal_strategy": str, "div_factor": float}.
            opti_kwargs (dict, Optional): Additional keyword arguments to pass to the optimizer (default: `{}`).
            print_eval_rate (int, Optional): The model will be evaluated every ``print_eval_rate`` epochs and the losses will be printed. If set to 0, nothing will be printed (default: ``2``).
            loss_fn (torch.nn.Module, Optional): The loss function (default: ``nn.MSELoss()``).
            save_logs_path (str, Optional): Path to save the training and evaluation losses (default: ``None``).
            verbose (bool, Optional): Whether to print the training information (default: ``True``).
            max_norm_grad (float, Optional): The maximum norm of the gradients (default: ``float('inf')``).
            kwargs (dict, Optional): Additional keyword arguments to pass to the DataLoader. Can be used to set the parameters of the DataLoader (see PyTorch documentation at https://pytorch.org/docs/stable/data.html#torch.utils.data.DataLoader):
               
                - batch_size (int, Optional): Batch size (default: ``32``).
                - shuffle (bool, Optional): Shuffle the data (default: ``True``).
                - num_workers (int, Optional): Number of workers to use (default: ``0``).
                - pin_memory (bool, Optional): Pin memory (default: ``True``).
=======
            train_dataset: The training dataset.
            eval_dataset: The evaluation dataset.
            batch_size (int): The batch size.
            epochs (int): The number of epochs to train the model.
            lr (float): The learning rate for the Adam optimizer.
            optimizer_class (torch.optim, optional): The optimizer to use. Disponibles todos las opciones de PyTorch excepto AdaDelta. (default: ``optim.Adam``).
            scheduler_type (str, opcional): Scheduler type to adjust the learning rate dynamically.
                The available options are:
                - "StepLR": Reduce the learning rate by a factor every ``step_size`` batches.
                - "ReduceLROnPlateau": Reduces the learning rate when a metric has stopped improving.
                - "OneCycleLR": Adjust the learning rate in a single cycle of the training.
                StepRL and OneCycleLR update the learning rate every batch, while ReduceLROnPlateau updates the learning rate when the metric stops improving after each epoch.
                (default: "StepLR").
            lr_kwargs (dict, opcional): Dictionary containing the specific parameters for the learning rate scheduler. 
                Examples:
                - StepLR: {"step_size": int, "gamma": float}.
                - ReduceLROnPlateau: {"mode": str, "factor": float, "patience": int}.
                - OneCycleLR: {"anneal_strategy": str, "div_factor": float}.
                (default: `{}`).
            opti_kwargs (dict, optional): Additional keyword arguments to pass to the optimizer (default: `{}`).
            print_eval_rate (int, optional): The model will be evaluated every ``print_eval_rate`` epochs and the losses will be printed. If set to 0, nothing will be printed (default: ``2``).
            loss_fn (torch.nn.Module, optional): The loss function (default: ``nn.MSELoss()``).
            save_logs_path (str, optional): Path to save the training and evaluation losses (default: ``None``).
            verbose (bool, optional): Whether to print the training information (default: ``True``).
            max_norm_grad (float, optional): The maximum norm of the gradients (default: ``float('inf')``).
            kwargs (dict, optional): Additional keyword arguments to pass to the DataLoader. Can be used to set the parameters of the DataLoader (see PyTorch documentation at https://pytorch.org/docs/stable/data.html#torch.utils.data.DataLoader):
                - batch_size (int, optional): Batch size (default: ``32``).
                - shuffle (bool, optional): Shuffle the data (default: ``True``).
                - num_workers (int, optional): Number of workers to use (default: ``0``).
                - pin_memory (bool, optional): Pin memory (default: ``True``).
>>>>>>> 81787beb
        """
        if verbose:
            pprint(0, "")
            pprint(0, f"TRAINNING MODEL {self.model_name}")
            pprint(0, "")
            pprint(0, "Conditions:")
            pprint(0, f"\tepochs:     {epochs}")
            pprint(0, f"\tbatch size: 2**{int(np.log2(batch_size))}")
            pprint(0, f"\toptimizer class:  {optimizer_class}")
            pprint(0, f"\tscheduler:  {scheduler_type}")
            pprint(0, f"\tloss_fn:  {loss_fn}")
            pprint(0, f"\tsave_path:  {save_logs_path}")
            pprint(0, "\t")
            pprint(0, "Scheduler conditions:")
            for key, value in sorted(lr_kwargs.items()):
                if isinstance(value, dict):
                    pprint(0, f"\t{key}:")
                    for subkey, subvalue in sorted(value.items()):
                        pprint(0, f"\t{subkey}: {subvalue}")
                else:
                    pprint(0, f"\t{key}: {value}")
            pprint(0, "   ")
        dataloader_params = {
            "batch_size": batch_size,
            "shuffle": True,
            "num_workers": 0,
            "pin_memory": True,
        }
        for key in dataloader_params.keys():
            if key in kwargs:
                dataloader_params[key] = kwargs[key]
        train_loader = DataLoader(train_dataset, **dataloader_params)
        test_loader = DataLoader(eval_dataset, **dataloader_params)

        train_losses = torch.tensor([], device=self.device)
        test_losses = torch.tensor([], device=self.device)

        loss_iterations_train = []
        loss_iterations_test = []
        self.optimizer = optimizer_class(self.parameters(), lr=lr, **opti_kwargs)
        current_lr_vec = []

        if scheduler_type == "StepLR":
            self.scheduler = torch.optim.lr_scheduler.StepLR(self.optimizer, **lr_kwargs)
        elif scheduler_type == "ReduceLROnPlateau":
            self.scheduler = torch.optim.lr_scheduler.ReduceLROnPlateau(
                self.optimizer, **lr_kwargs
            )
        elif scheduler_type == "OneCycleLR":
            self.scheduler = torch.optim.lr_scheduler.OneCycleLR(
                self.optimizer,
                max_lr=lr,
                steps_per_epoch=len(train_loader),
                epochs=1,
                **lr_kwargs,
            )
        else:
            raiseError(f"Invalid scheduler_type: {scheduler_type}. Available options are: 'StepLR', 'ReduceLROnPlateau', 'OneCycleLR'")

        if hasattr(self, "optimizer_state_dict"):
            self.optimizer.load_state_dict(self.optimizer_state_dict)
            del self.optimizer_state_dict

        if hasattr(self, "scheduler_state_dict"):
            self.scheduler.load_state_dict(self.scheduler_state_dict)
            del self.scheduler_state_dict

        for epoch in range(epochs):
            self.train()
            train_loss = 0.0

            def closure():
                self.optimizer.zero_grad()
                outputs = self(inputs)
                loss = loss_fn(outputs, targets)
                loss.backward()
                torch.nn.utils.clip_grad_norm_(
                    self.parameters(), max_norm=max_norm_grad
                )
                loss_iterations_train.append(loss.item())
                return loss

            for inputs, targets in train_loader:
                inputs, targets = (
                    inputs.float().to(self.device),
                    targets.float().to(self.device),
                )
                train_loss += self.optimizer.step(closure).item()
                if scheduler_type != "ReduceLROnPlateau":
                    self.scheduler.step()
                    current_lr = self.optimizer.param_groups[0]["lr"]
                    current_lr_vec.append(current_lr)

            train_loss /= len(train_loader)
            train_losses = torch.cat(
                (
                    train_losses,
                    torch.tensor([train_loss], dtype=torch.float64, device=self.device),
                )
            )
            if scheduler_type == "ReduceLROnPlateau":
                self.scheduler.step(train_loss)

            if (epoch + 1) % print_eval_rate == 0:
                self.eval()
                test_loss = 0.0
                with torch.no_grad():
                    for inputs, targets in test_loader:
                        inputs, targets = (
                            inputs.float().to(self.device),
                            targets.float().to(self.device),
                        )
                        outputs = self(inputs)
                        loss = loss_fn(outputs, targets)
                        loss_iterations_test.append(loss.item())
                        test_loss += loss.item()

                test_loss /= len(test_loader)
                test_losses = torch.cat(
                    (
                        test_losses,
                        torch.tensor(
                            [test_loss], dtype=torch.float64, device=self.device
                        ),
                    )
                )
                current_lr = self.optimizer.param_groups[0]["lr"]
                current_lr_vec.append(current_lr)
                if torch.cuda.is_available():
                    mem_used = torch.cuda.memory_allocated() / (1024**2)  # Memory usage in MB
                    memory_usage_str = f", MEM: {mem_used:.2f} MB"
                else:
                    memory_usage_str = ""

<<<<<<< HEAD
                pprint(
                    0,
                    f"Epoch {epoch + 1}/{epochs}, Train Loss: {train_loss:.4e}, Test Loss: {test_loss:.4e}, "
                    f"LR: {current_lr:.2e}{memory_usage_str}",
                )
=======
                if verbose:
                    pprint(
                        0,
                        f"Epoch {epoch + 1}/{epochs}, Train Loss: {train_loss:.4e}, Test Loss: {test_loss:.4e}, "
                        f"LR: {current_lr:.2e}{memory_usage_str}",
                    )
>>>>>>> 81787beb

        if save_logs_path is not None:
            if not os.path.exists(save_logs_path):
                os.makedirs(save_logs_path)
            train_losses_np = train_losses.cpu().numpy()
            test_losses_np = test_losses.cpu().numpy()
            current_lr_np = np.array(current_lr_vec)
            if os.path.isdir(save_logs_path):
<<<<<<< HEAD
                pprint(0, f"Printing losses on path {save_logs_path}")
            else:
                pprint(0, "Path not found. Printing losses on local folder (.)")
=======
                if verbose:
                    pprint(0, f"Printing losses on path {save_logs_path}")
            else:
                if verbose:
                    pprint(0, "Path not found. Printing losses on local folder (.)")
>>>>>>> 81787beb
                save_logs_path = "."

            np.save(
                save_logs_path + "/train_losses_" + self.model_name + ".npy",
                train_losses_np,
            )
            np.save(
                save_logs_path + "/test_losses_" + self.model_name + ".npy",
                test_losses_np,
            )
            np.save(
                save_logs_path + "/current_lr_" + self.model_name + ".npy",
                current_lr_np,
            )
            np.save(
                save_logs_path + "/losses_iterations_train_" + self.model_name + ".npy",
                np.array(loss_iterations_train),
            )
            np.save(
                save_logs_path + "/losses_iterations_test_" + self.model_name + ".npy",
                np.array(loss_iterations_test),
            )

        return {
            "train_loss": train_losses,
            "test_loss": test_losses,
            "lr": current_lr_vec,
            "loss_iterations_train": loss_iterations_train,
            "loss_iterations_test": loss_iterations_test,
        }

    @cr("KAN.predict")
    def predict(
        self,
        X: torch.utils.data.Dataset,
        return_targets: bool = False,
        **kwargs,
    ):
        r"""
        Predict the target values for the input data. The dataset is loaded into a DataLoader with the provided keyword arguments.
        The model is set to evaluation mode and the predictions are made using the input data. The output can be rescaled using
        the dataset scaler.

        Args:
            X (torch.utils.data.Dataset): The dataset whose target values are to be predicted using the input data.
            rescale_output (bool): Whether to rescale the output with the scaler of the dataset (default: ``True``).
            kwargs (dict, Optional): Additional keyword arguments to pass to the DataLoader. Can be used to set the parameters of the DataLoader (see PyTorch documentation at https://pytorch.org/docs/stable/data.html#torch.utils.data.DataLoader):
                
                - **batch_size** (int, Optional): Batch size (default: ``32``).  
                - **shuffle** (bool, Optional): Shuffle the data (default: ``True``).  
                - **num_workers** (int, Optional): Number of workers to use (default: ``0``).  
                - **pin_memory** (bool, Optional): Pin memory (default: ``True``).  

        Returns:
            Tuple[np.ndarray, np.ndarray]: The predictions and the true target values.
        """

        dataloader_params = {
            "batch_size": 32,
            "shuffle": False,
            "num_workers": 0,
            "pin_memory": True,
        }

        for key in dataloader_params.keys():
            if key in kwargs:
                dataloader_params[key] = kwargs[key]

        predict_dataloader = DataLoader(X, **dataloader_params)

        total_rows = len(predict_dataloader.dataset)
        num_columns = self.output_size
        all_predictions = np.empty((total_rows, num_columns))
        all_targets = np.empty((total_rows, num_columns))

        self.eval()
        start_idx = 0
        with torch.no_grad():
            for x, y in predict_dataloader:
                output = self(x.to(self.device))
                batch_size = x.size(0)
                end_idx = start_idx + batch_size
                all_predictions[start_idx:end_idx, :] = output.cpu().numpy()
                all_targets[start_idx:end_idx, :] = y.cpu().numpy()
                start_idx = end_idx

        if return_targets:
            return all_predictions, all_targets
        else:
            return all_predictions

    def save(self, path: str, save_only_model: bool = False):
        r"""
        Save the model to a checkpoint file.

        Args:
            path (str): Path to save the model. It can be either a path to a directory or a file name.
            If it is a directory, the model will be saved with a filename that includes the number of epochs trained.
            save_only_model (bool, Optional): Whether to only save the model, or also the optimizer and scheduler. Note that when this is true, you won't be able to resume training from checkpoint.(default: ``False``).
        """
        checkpoint = {
            "input_size": self.input_size,
            "output_size": self.output_size,
            "n_layers": self.n_layers,
            "hidden_size": self.hidden_size,
            "layer_type": self.layer_type,
            "model_name": self.model_name,
            "p_dropouts": self.p_dropouts,
            "state_dict": self.state_dict(),
        }
        if hasattr(self.input, "degree"):
            checkpoint["degree"] = self.input.degree

        if not save_only_model:
            checkpoint["optimizer"] = self.optimizer.state_dict()
            checkpoint["scheduler"] = self.scheduler.state_dict()

        if os.path.isdir(path):
            filename = f"{self.model_name}.pth"
            path = path + filename

        torch.save(checkpoint, path)

    @classmethod
    def load(cls, path: str, device: torch.device = torch.device("cpu")):
        """
        Loads a model from a checkpoint file.

        Args:
            path (str): Path to the checkpoint file.
            device (torch.device): Device where the model is loaded (default: cpu).

        Returns:
            model (KAN): The loaded KAN model with the trained weights.
        """

        pprint(0, "Loading model...")
        checkpoint = torch.load(path, map_location=device, weights_only=False)
        raiseWarning("The model has been loaded with weights_only set to False. According with torch documentation, this is not recommended if you do not trust the source of your saved model, as it could lead to arbitrary code execution.")

        degree = checkpoint["degree"]
        layer_kwargs = {"degree": degree}

        model = cls(
            input_size=checkpoint["input_size"],
            output_size=checkpoint["output_size"],
            n_layers=checkpoint["n_layers"],
            hidden_size=checkpoint["hidden_size"],
            layer_type=checkpoint["layer_type"],
            model_name=checkpoint["model_name"],
            p_dropouts=checkpoint["p_dropouts"],
            device=device,
            **layer_kwargs,  # Pass the specific layer arguments
        )

        if "optimizer" in checkpoint:
            model.optimizer_state_dict = checkpoint["optimizer"]
        if "scheduler" in checkpoint:
            model.scheduler_state_dict = checkpoint["scheduler"]

        model.load_state_dict(checkpoint["state_dict"])
        pprint(0, f"Loaded KAN model: {checkpoint['model_name']}")
        keys_print = [
            "input_size",
            "output_size",
            "n_layers",
            "hidden_size",
            "layer_type",
            "p_dropouts",
        ]
        for key in keys_print:
            pprint(0, f"{key}: {checkpoint[key]}")

        return model

    @classmethod
    @cr("KAN.create_optimized_model")
    def create_optimized_model(
        cls,
<<<<<<< HEAD
        train_dataset: torch.utils.data.Dataset,
        eval_dataset: torch.utils.data.Dataset,
=======
        train_dataset,
        eval_dataset,
>>>>>>> 81787beb
        optuna_optimizer: OptunaOptimizer,
        **kwargs,
    ) -> Tuple[nn.Module, Dict]:
        """
        Create an optimized KAN model using Optuna. The model is trained on the training dataset and the metric to optimize is computed with the evaluation dataset.
        If the parameters from the optimizer are a tuple, the function will optimize the parameter. If the parameter is a single value, it will be fixed during optimization.

        Args:
            train_dataset (torch.utils.data.Dataset): The training dataset.
            eval_dataset (torch.utils.data.Dataset): The evaluation dataset.
            optuna_optimizer (OptunaOptimizer): The optimizer to use for optimization.
            kwargs: Additional keyword arguments.

        Returns:
            Tuple [KAN, Dict]: The optimized model and the optimization parameters.

        Example:
            >>> from pyLOM.NN import KAN, OptunaOptimizer
            >>> # Split the dataset
            >>> train_dataset, eval_dataset = dataset.get_splits([0.8, 0.2])
            >>>
            >>> # Define the optimization parameters
            >>> optimization_params = {
            >>>     "lr": (0.00001, 0.1),
            >>>     "batch_size": (10, 64),
            >>>     "hidden_size": (10, 40), # optimizable parameter
            >>>     "n_layers": (1, 4),
            >>>     "print_eval_rate": 2,
            >>>     "epochs": 10, # non-optimizable parameter
            >>>    "lr_kwargs":{
            >>>        "gamma": (0.95, 0.99),
            >>>        "step_size": 7000
            >>>    },
            >>>     "model_name": "kan_test_optuna",
            >>>     'device': device,
            >>>     "layer_type": (pyLOM.NN.ChebyshevLayer, pyLOM.NN.JacobiLayer),
            >>>     "layer_kwargs": {
            >>>         "degree": (3, 10),
            >>>     },
            >>> }
            >>>
            >>> # Define the optimizer
            >>> optimizer = OptunaOptimizer(
            >>>     optimization_params=optimization_params,
            >>>     n_trials=5,
            >>>     direction="minimize",
            >>>     pruner=optuna.pruners.MedianPruner(n_startup_trials=5, n_warmup_steps=5, interval_steps=1),
            >>>     save_dir=None,
            >>> )
            >>>
            >>> # Create the optimized model
            >>> model, optimization_params = KAN.create_optimized_model(train_dataset, eval_dataset, optimizer)
            >>>
            >>> # Fit the model
            >>> model.fit(train_dataset, eval_dataset, **optimization_params)
        """
        optimizing_parameters = optuna_optimizer.optimization_params
        input_size, output_size = (
            train_dataset[0][0].shape[0],
            train_dataset[0][1].shape[0],
        )

        def optimization_function(trial) -> float:
            model_parameters, training_parameters = cls._sample_kan_parameters(
                trial, optimizing_parameters
            )
            model = cls(
                input_size=input_size,
                output_size=output_size,
                **model_parameters,
            )
            model_logs = model.fit(train_dataset, eval_dataset, **training_parameters)
            return model_logs["test_loss"][-1].item()

        best_params = optuna_optimizer.optimize(optimization_function)
        # Update the optimizing parameters with the best parameters found
        optimizing_parameters.update(best_params)
        if "layer_kwargs" in optimizing_parameters:
            del optimizing_parameters["layer_kwargs"]
        # Update the learning rate kwargs with the best parameters found
        if "lr_kwargs" in optimizing_parameters:
            for key in optimizing_parameters["lr_kwargs"]:
                if key in best_params:
                    optimizing_parameters["lr_kwargs"][key] = best_params[key]

        # Separate the model and training parameters from the best parameters found.
        # Note: now optimizing_parameters contains the best parameters found and does not contain any tuple,
        # so this is an easy wan to separate the training and model parameters
        model_parameters, training_parameters = cls._sample_kan_parameters(
            None, optimizing_parameters
        )
        model = cls(input_size=input_size, output_size=output_size, **model_parameters)
        return model, training_parameters

    @classmethod
    def _sample_kan_parameters(cls, trial, optimizing_parameters):
        training_parameters = {}
        model_parameters = {}
        mandatory_params = ["n_layers", "hidden_size", "layer_type"]
        for param in mandatory_params:
            if param in optimizing_parameters:
                model_parameters[param] = cls._suggest_value(trial, param, optimizing_parameters)
            else:
                raiseError(f"A value or range to optimize for the {param} must be provided")
        if "p_dropouts" in optimizing_parameters:
            model_parameters["p_dropouts"] = cls._suggest_float_value(
            trial, "p_dropouts", optimizing_parameters
            )
        else:
            model_parameters["p_dropouts"] = 0.0
        
        if "layer_kwargs" in optimizing_parameters:
            for key in optimizing_parameters["layer_kwargs"]:
                if key not in ["degree", "a", "b"]:
                    raiseError(f"Invalid key {key} in layer_kwargs")
                else:
                    model_parameters[key] = cls._suggest_value(
                        trial, key, optimizing_parameters["layer_kwargs"])
        elif "degree" in optimizing_parameters:
            model_parameters["degree"] = cls._suggest_int_value(
                trial, "degree", optimizing_parameters
            )
        else:
            raiseError("Layer kwargs with at least a key for degree must be provided")

        if "epochs" in optimizing_parameters:
            training_parameters["epochs"] = cls._suggest_int_value(
                trial, "epochs", optimizing_parameters
            )
        else:
            training_parameters["epochs"] = 100
        if "batch_size" in optimizing_parameters:
            training_parameters["batch_size"] = cls._suggest_int_value(
                trial, "batch_size", optimizing_parameters
            )
        else:
            training_parameters["batch_size"] = 32
        if "lr" in optimizing_parameters:
            training_parameters["lr"] = cls._suggest_float_value(
                trial, "lr", optimizing_parameters, log_scale=True
            )
        else:
            training_parameters["lr"] = 0.001

        if "max_norm_grad" in optimizing_parameters:
            training_parameters["max_norm_grad"] = cls._suggest_float_value(
                trial, "max_norm_grad", optimizing_parameters
            )
        else:
            training_parameters["max_norm_grad"] = float("inf")
            
        if "optimizer_class" in optimizing_parameters:
            training_parameters["optimizer_class"] = cls._suggest_categorical_value(
                trial, "optimizer_class", optimizing_parameters
            )
        else:
            training_parameters["optimizer_class"] = optim.Adam

        if "lr_kwargs" in optimizing_parameters:
            training_parameters["lr_kwargs"] = {}
            for key in optimizing_parameters["lr_kwargs"]:
                training_parameters["lr_kwargs"][key] = cls._suggest_value(
                    trial, key, optimizing_parameters["lr_kwargs"]
                )
        else:
            training_parameters["lr_kwargs"] = {}


        # non optimizing parameters
        for no_optimizing_param in ["save_logs_path", "print_eval_rate", "loss_fn", "opti_kwargs", "scheduler_type"]:
            if no_optimizing_param in optimizing_parameters:
                training_parameters[no_optimizing_param] = optimizing_parameters[
                    no_optimizing_param
                ]
                if isinstance(training_parameters[no_optimizing_param], tuple):
                    raiseError(f"Invalid value for {no_optimizing_param}. It is not an optimizable parameter.")

        for no_optimizing_param in ["device", "model_name"]:
            if no_optimizing_param in optimizing_parameters:
                model_parameters[no_optimizing_param] = optimizing_parameters[
                    no_optimizing_param
                ]

        return model_parameters, training_parameters
    
    def _suggest_value(
        trial, parameter_name, optimizing_parameters,
    ):
        if isinstance(optimizing_parameters[parameter_name], tuple):
            if isinstance(optimizing_parameters[parameter_name][0], int):
                return trial.suggest_int(
                    parameter_name, *optimizing_parameters[parameter_name]
                )
            elif isinstance(optimizing_parameters[parameter_name][0], float):
                return trial.suggest_float(
                    parameter_name, *optimizing_parameters[parameter_name]
                )
            else:
                return trial.suggest_categorical(
                    parameter_name, optimizing_parameters[parameter_name]
                )
        else:
            return optimizing_parameters[parameter_name]

    def _suggest_int_value(
        trial, parameter_name, optimizing_parameters, log_scale=False
    ):
        if isinstance(optimizing_parameters[parameter_name], tuple):
            return trial.suggest_int(
                parameter_name, *optimizing_parameters[parameter_name], log=log_scale
            )
        else:
            return optimizing_parameters[parameter_name]

    def _suggest_float_value(
        trial, parameter_name, optimizing_parameters, log_scale=False
    ):
        if isinstance(optimizing_parameters[parameter_name], tuple):
            return trial.suggest_float(
                parameter_name, *optimizing_parameters[parameter_name], log=log_scale
            )
        else:
            return optimizing_parameters[parameter_name]

    def _suggest_categorical_value(trial, parameter_name, optimizing_parameters):
        if isinstance(optimizing_parameters[parameter_name], tuple):
            return trial.suggest_categorical(
                parameter_name, optimizing_parameters[parameter_name]
            )
        else:
            return optimizing_parameters[parameter_name]


class ChebyshevLayer(nn.Module):
    """
    Chebyshev layer for KAN model.

    Args:
        input_dim (int): The number of input features.
        output_dim (int): The number of output features.
        degree (int): The degree of the Chebyshev polynomial.
    """

    def __init__(self, input_dim, output_dim, degree, **kwargs):
        super().__init__()
        self.inputdim = input_dim
        self.outdim = output_dim
        self.degree = degree

        self.cheby_coeffs = nn.Parameter(torch.empty(input_dim, output_dim, degree + 1))
        nn.init.normal_(self.cheby_coeffs, mean=0.0, std=1 / (input_dim * (degree + 1)))

    def forward(self, x):
        x = torch.reshape(x, (-1, self.inputdim))  # shape = (batch_size, inputdim)
        # Initialize Chebyshev polynomial tensors
        cheby = torch.ones(x.shape[0], self.inputdim, self.degree + 1, device=x.device)
        if self.degree > 0:
            cheby[:, :, 1] = x
        for i in range(2, self.degree + 1):
            cheby[:, :, i] = (
                2 * x * cheby[:, :, i - 1].clone() - cheby[:, :, i - 2].clone()
            )
        # Compute the Chebyshev interpolation
        y = torch.einsum(
            "bid,iod->bo", cheby, self.cheby_coeffs
        )  # shape = (batch_size, outdim)
        y = y.view(-1, self.outdim)
        return y


class JacobiLayer(nn.Module):
    """
    Jacobi layer for KAN model.

    Args:
        input_dim (int): The number of input features.
        output_dim (int): The number of output features.
        degree (int): The degree of the Jacobi polynomial.
        a (float, Optional): The first parameter of the Jacobi polynomial (default: ``1.0``).
        b (float, Optional): The second parameter of the Jacobi polynomial (default: ``1.0``).
    """

    def __init__(self, input_dim, output_dim, degree, a=1.0, b=1.0):
        super().__init__()
        self.inputdim = input_dim
        self.outdim = output_dim
        self.a = a
        self.b = b
        self.degree = degree

        self.jacobi_coeffs = nn.Parameter(
            torch.empty(input_dim, output_dim, degree + 1)
        )

        nn.init.normal_(
            self.jacobi_coeffs, mean=0.0, std=1 / (input_dim * (degree + 1))
        )

    def forward(self, x):
        x = torch.reshape(x, (-1, self.inputdim))  # shape = (batch_size, inputdim)
        # Initialize Jacobian polynomial tensors
        jacobi = torch.ones(x.shape[0], self.inputdim, self.degree + 1, device=x.device)
        if (self.degree > 0):  ## degree = 0: jacobi[:, :, 0] = 1 (already initialized) ; degree = 1: jacobi[:, :, 1] = x ; d
            jacobi[:, :, 1] = ((self.a - self.b) + (self.a + self.b + 2) * x) / 2
        for i in range(2, self.degree + 1):
            theta_k = (
                (2 * i + self.a + self.b)
                * (2 * i + self.a + self.b - 1)
                / (2 * i * (i + self.a + self.b))
            )
            theta_k1 = (
                (2 * i + self.a + self.b - 1)
                * (self.a * self.a - self.b * self.b)
                / (2 * i * (i + self.a + self.b) * (2 * i + self.a + self.b - 2))
            )
            theta_k2 = (
                (i + self.a - 1)
                * (i + self.b - 1)
                * (2 * i + self.a + self.b)
                / (i * (i + self.a + self.b) * (2 * i + self.a + self.b - 2))
            )
            jacobi[:, :, i] = (
                (theta_k * x + theta_k1) * jacobi[:, :, i - 1].clone()
                - theta_k2 * jacobi[:, :, i - 2].clone()
            )  # 2 * x * jacobi[:, :, i - 1].clone() - jacobi[:, :, i - 2].clone()
        # Compute the Jacobian interpolation
        y = torch.einsum(
            "bid,iod->bo", jacobi, self.jacobi_coeffs
        )  # shape = (batch_size, outdim)
        y = y.view(-1, self.outdim)
        return y<|MERGE_RESOLUTION|>--- conflicted
+++ resolved
@@ -9,11 +9,7 @@
 
 from ... import cr, pprint  # pyLOM/__init__.py
 from .. import DEVICE  # pyLOM/NN/__init__.py
-<<<<<<< HEAD
-from ...utils.errors import raiseError
-=======
 from ...utils.errors import raiseError, raiseWarning
->>>>>>> 81787beb
 from ..optimizer import OptunaOptimizer
 
 
@@ -28,15 +24,9 @@
         hidden_size (int): The number of neurons in the hidden layers.
         layer_type (nn.Module): The type of layer to use in the model. It can be one of the following: ``JacobiLayer``, ``ChebyshevLayer``.
         model_name (str): The name of the model.
-<<<<<<< HEAD
         p_dropouts (float, Optional): The dropout probability (default: ``0.0``).
         device (torch.device, Optional): The device where the model is loaded (default: gpu if available).
         verbose (bool, Optional): Whether to print the model information (default: ``True``).
-=======
-        p_dropouts (float, optional): The dropout probability (default: ``0.0``).
-        device (torch.device, optional): The device where the model is loaded (default: gpu if available).
-        verbose (bool, optional): Whether to print the model information (default: ``True``).
->>>>>>> 81787beb
         **layer_kwargs: Additional keyword arguments to pass to the layer type. For example, the order of the Taylor series or the degree of the Chebyshev polynomial.
     """
 
@@ -125,7 +115,6 @@
         Train the model using the provided training dataset. The model is trained using the Adam optimizer with the provided learning rate and learning rate decay factor.
 
         Args:
-<<<<<<< HEAD
             train_dataset (torch.utils.data.Dataset): The training dataset.
             eval_dataset (torch.utils.data.Dataset): The evaluation dataset.
             batch_size (int): The batch size. (default: ``32``).
@@ -156,38 +145,6 @@
                 - shuffle (bool, Optional): Shuffle the data (default: ``True``).
                 - num_workers (int, Optional): Number of workers to use (default: ``0``).
                 - pin_memory (bool, Optional): Pin memory (default: ``True``).
-=======
-            train_dataset: The training dataset.
-            eval_dataset: The evaluation dataset.
-            batch_size (int): The batch size.
-            epochs (int): The number of epochs to train the model.
-            lr (float): The learning rate for the Adam optimizer.
-            optimizer_class (torch.optim, optional): The optimizer to use. Disponibles todos las opciones de PyTorch excepto AdaDelta. (default: ``optim.Adam``).
-            scheduler_type (str, opcional): Scheduler type to adjust the learning rate dynamically.
-                The available options are:
-                - "StepLR": Reduce the learning rate by a factor every ``step_size`` batches.
-                - "ReduceLROnPlateau": Reduces the learning rate when a metric has stopped improving.
-                - "OneCycleLR": Adjust the learning rate in a single cycle of the training.
-                StepRL and OneCycleLR update the learning rate every batch, while ReduceLROnPlateau updates the learning rate when the metric stops improving after each epoch.
-                (default: "StepLR").
-            lr_kwargs (dict, opcional): Dictionary containing the specific parameters for the learning rate scheduler. 
-                Examples:
-                - StepLR: {"step_size": int, "gamma": float}.
-                - ReduceLROnPlateau: {"mode": str, "factor": float, "patience": int}.
-                - OneCycleLR: {"anneal_strategy": str, "div_factor": float}.
-                (default: `{}`).
-            opti_kwargs (dict, optional): Additional keyword arguments to pass to the optimizer (default: `{}`).
-            print_eval_rate (int, optional): The model will be evaluated every ``print_eval_rate`` epochs and the losses will be printed. If set to 0, nothing will be printed (default: ``2``).
-            loss_fn (torch.nn.Module, optional): The loss function (default: ``nn.MSELoss()``).
-            save_logs_path (str, optional): Path to save the training and evaluation losses (default: ``None``).
-            verbose (bool, optional): Whether to print the training information (default: ``True``).
-            max_norm_grad (float, optional): The maximum norm of the gradients (default: ``float('inf')``).
-            kwargs (dict, optional): Additional keyword arguments to pass to the DataLoader. Can be used to set the parameters of the DataLoader (see PyTorch documentation at https://pytorch.org/docs/stable/data.html#torch.utils.data.DataLoader):
-                - batch_size (int, optional): Batch size (default: ``32``).
-                - shuffle (bool, optional): Shuffle the data (default: ``True``).
-                - num_workers (int, optional): Number of workers to use (default: ``0``).
-                - pin_memory (bool, optional): Pin memory (default: ``True``).
->>>>>>> 81787beb
         """
         if verbose:
             pprint(0, "")
@@ -322,20 +279,12 @@
                 else:
                     memory_usage_str = ""
 
-<<<<<<< HEAD
-                pprint(
-                    0,
-                    f"Epoch {epoch + 1}/{epochs}, Train Loss: {train_loss:.4e}, Test Loss: {test_loss:.4e}, "
-                    f"LR: {current_lr:.2e}{memory_usage_str}",
-                )
-=======
                 if verbose:
                     pprint(
                         0,
                         f"Epoch {epoch + 1}/{epochs}, Train Loss: {train_loss:.4e}, Test Loss: {test_loss:.4e}, "
                         f"LR: {current_lr:.2e}{memory_usage_str}",
                     )
->>>>>>> 81787beb
 
         if save_logs_path is not None:
             if not os.path.exists(save_logs_path):
@@ -344,17 +293,11 @@
             test_losses_np = test_losses.cpu().numpy()
             current_lr_np = np.array(current_lr_vec)
             if os.path.isdir(save_logs_path):
-<<<<<<< HEAD
-                pprint(0, f"Printing losses on path {save_logs_path}")
-            else:
-                pprint(0, "Path not found. Printing losses on local folder (.)")
-=======
                 if verbose:
                     pprint(0, f"Printing losses on path {save_logs_path}")
             else:
                 if verbose:
                     pprint(0, "Path not found. Printing losses on local folder (.)")
->>>>>>> 81787beb
                 save_logs_path = "."
 
             np.save(
@@ -534,13 +477,8 @@
     @cr("KAN.create_optimized_model")
     def create_optimized_model(
         cls,
-<<<<<<< HEAD
         train_dataset: torch.utils.data.Dataset,
         eval_dataset: torch.utils.data.Dataset,
-=======
-        train_dataset,
-        eval_dataset,
->>>>>>> 81787beb
         optuna_optimizer: OptunaOptimizer,
         **kwargs,
     ) -> Tuple[nn.Module, Dict]:
