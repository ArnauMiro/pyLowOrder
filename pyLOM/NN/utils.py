--- conflicted
+++ resolved
@@ -799,16 +799,6 @@
         else:
             raiseError(f"Invalid column index {column_idx}, there are only {self.variables_in.shape[1]} columns in variables_in and {self.parameters.shape[1]} columns in parameters")
 
-<<<<<<< HEAD
-def create_results_folder(RESUDIR: str, verbose: bool=True):
-    r"""
-    Create a folder to store the results of the neural network training.
-
-    Args:
-        RESUDIR (str): Path to the folder to be created.
-        verbose (bool): If True, print messages to the console. Default is ``True``.
-    """
-=======
 def set_seed(seed: int = 42, deterministic: bool = True):
     random.seed(seed)
     np.random.seed(seed)
@@ -823,8 +813,14 @@
         torch.backends.cudnn.benchmark = False
  
 
-def create_results_folder(RESUDIR,echo=True):
->>>>>>> 81787beb
+def create_results_folder(RESUDIR: str, verbose: bool=True):
+    r"""
+    Create a folder to store the results of the neural network training.
+
+    Args:
+        RESUDIR (str): Path to the folder to be created.
+        verbose (bool): If True, print messages to the console. Default is ``True``.
+    """    
     if not os.path.exists(RESUDIR):
         os.makedirs(RESUDIR)
         if verbose: 
