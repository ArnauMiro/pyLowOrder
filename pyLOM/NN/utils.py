<<<<<<< HEAD
import numpy as np
import os
import math
import torch
=======
#!/usr/bin/env python
#
# pyLOM - Python Low Order Modeling.
#
# NN general utilities.
#
# Last rev: 02/10/2024
from __future__ import print_function

import os, torch, numpy as np
>>>>>>> c7383fda
import torchvision.transforms.functional as TF
import torch.nn.functional as F
from torch.utils.data import Dataset as torch_dataset
<<<<<<< HEAD
from torch.utils.data import Subset
from torch import Generator, randperm, default_generator

from ..vmmath import temporal_mean, subtract_mean
from ..utils.cr import cr

from functools import reduce
from itertools import product, accumulate
from operator import mul
from typing import List, Optional, Tuple, cast, Sequence, Union
import warnings


class MinMaxScaler:
	"""
	Args:
			feature_range (Tuple): Desired range of transformed data. Default is ``(0, 1)``.
	"""
	def __init__(self, feature_range=(0, 1)):
		self.feature_range = feature_range

	def transform(
		self, variables: List[Union[np.ndarray, torch.tensor]]
	) -> List[Union[np.ndarray, torch.tensor]]:
		"""
		Scale variables to the range defined on `feature_range` using min-max scaling.
		Args:
				variables: List of variables to be scaled. The variables should be 2d numpy arrays or torch tensors.
		Returns:
				scaled_variables: List of scaled variables.
				variable_scaling_params: List of dictionaries containing the min and max values of each variable.
		"""

		scaled_variables = []
		variable_scaling_params = []
		for variable in variables:
			min_val = variable.min()
			max_val = variable.max()
			scaled_variable = (variable - min_val) / (max_val - min_val)
			# scale the variable to the desired feature_range
			scaled_variable = (
				scaled_variable * (self.feature_range[1] - self.feature_range[0])
				+ self.feature_range[0]
			)
			scaled_variables.append(scaled_variable)
			variable_scaling_params.append({"min": min_val, "max": max_val})

		self.variable_scaling_params = variable_scaling_params
		return scaled_variables

	def inverse_transform(self, variables: List[np.ndarray]) -> List[np.ndarray]:
		"""
		Inverse scale variables that have been scaled using min-max scaling.
		Args:
				variables: List of variables to be inverse scaled. The variables should be 2d numpy arrays.
				variable_scaling_params: List of dictionaries containing the min and max values of each variable.
		Returns:
				inverse_scaled_variables: List of inverse scaled variables.
		"""

		inverse_scaled_variables = []
		for variable, scaling_params in zip(variables, self.variable_scaling_params):
			min_val = scaling_params["min"]
			max_val = scaling_params["max"]
			inverse_scaled_variable = (variable - self.feature_range[0]) / (
				self.feature_range[1] - self.feature_range[0]
			)
			inverse_scaled_variable = inverse_scaled_variable * (max_val - min_val) + min_val
			inverse_scaled_variables.append(inverse_scaled_variable)
		return inverse_scaled_variables


class Dataset(torch.utils.data.Dataset):
	r"""
	Args:
			variables_out (Tuple): Tuple of variables to be used as output. Each variable should be a 2d numpy array or torch tensor. If only one varielbe wants to be provided, it should be passed as a tuple with one element. E.g. ``(variable,)``.
			mesh_shape (Tuple): Shape of the mesh. If not mesh is used and the data is considered as points, leave this as default. Default is ``(1,)``.
			variables_in (np.ndarray): Input variables. Default is ``None``.
			parameters (List[List[float]]): List of parameters to be used as input. Default is ``None``.
			inputs_scaler (MinMaxScaler): Scaler to scale the input variables. Default is ``None``.
			outputs_scaler (MinMaxScaler): Scaler to scale the output variables. Default is ``None``.
	"""

	def __init__(
		self,
		variables_out: Tuple,
		mesh_shape: Tuple = (1,),
		variables_in: np.ndarray = None,
		parameters: List[List[float]] = None,
		inputs_scaler=None,
		outputs_scaler=None,
	):
		self.parameters = parameters
		self.num_channels = len(variables_out)
		self.mesh_shape = mesh_shape
		if outputs_scaler is not None:
			variables_out = outputs_scaler.transform(variables_out)
		self.variables_out = self._process_variables_out(variables_out)
		if variables_in is not None:
			self.variables_in = self._process_variables_in(variables_in, parameters)
			if inputs_scaler is not None:
				self.variables_in = inputs_scaler.transform([self.variables_in])[0]

	def _process_variables_out(self, variables_out):
		if self.num_channels == 1:
			variables_out = torch.tensor(variables_out[0])
			variables_out = variables_out.unsqueeze(-1)
		else:
			variables_out = torch.cat(
				[torch.tensor(variable).unsqueeze(0) for variable in variables_out],
				dim=0,
			)  # (C, mul(mesh_shape), N)

		variables_out = variables_out.permute(2, 0, 1)  # (N, C, mul(mesh_shape))
		variables_out = variables_out.reshape(
			-1, self.num_channels, *self.mesh_shape
		)  # (N, C, *mesh_shape)
		if variables_out.shape[-1] == 1:  # (N, C, 1) -> (N, C)
			variables_out = variables_out.squeeze(-1)
		return variables_out.float()

	def _process_variables_in(self, variables_in, parameters):
		if parameters is None:
			variables_in = torch.tensor(variables_in, dtype=torch.float32)
			return variables_in
		variables_in = torch.tensor(variables_in, dtype=torch.float32)
		# parameters is a list of lists of floats. Each contains the values that will be repeated for each input coordinate
		# in some sense, it is like a cartesian product of the parameters with the input coordinates
		cartesian_product = list(product(*parameters))
		cartesian_product = torch.tensor(cartesian_product)
		variables_in_repeated = variables_in.repeat(len(cartesian_product), 1)
		cartesian_product = cartesian_product.repeat(len(variables_in), 1)
		return torch.cat([variables_in_repeated, cartesian_product], dim=1).float()

	def __len__(self):
		return len(self.variables_out)

	def __getitem__(self, idx):
		if self.variables_in is None:
			return self.variables_out[idx]
		return self.variables_in[idx], self.variables_out[idx]

	def get_splits(
		self,
		sizes,
		random=True,
		generator: Optional[Generator] = default_generator,
	):
		"""
		Randomly split a dataset into non-overlapping new datasets of given lengths.

		If a list of fractions that sum up to 1 is given,
		the lengths will be computed automatically as
		floor(frac * len(dataset)) for each fraction provided.

		After computing the lengths, if there are any remainders, 1 count will be
		distributed in round-robin fashion to the lengths
		until there are no remainders left.

		Optionally fix the generator for reproducible results, e.g.:

		Example:
				>>> # xdoctest: +SKIP
				>>> generator1 = torch.Generator().manual_seed(42)
				>>> generator2 = torch.Generator().manual_seed(42)
				>>> random_split(range(10), [3, 7], generator=generator1)
				>>> random_split(range(30), [0.3, 0.3, 0.4], generator=generator2)

		Args:
				dataset (Dataset): Dataset to be split
				sizes (sequence): lengths or fractions of splits to be produced
				generator (Generator): Generator used for the random permutation.
		"""
		if math.isclose(sum(sizes), 1) and sum(sizes) <= 1:
			subset_lengths: List[int] = []
			for i, frac in enumerate(sizes):
				if frac < 0 or frac > 1:
					raise ValueError(f"Fraction at index {i} is not between 0 and 1")
				n_items_in_split = int(
					math.floor(len(self) * frac)  # type: ignore[arg-type]
				)
				subset_lengths.append(n_items_in_split)
			remainder = len(self) - sum(subset_lengths)  # type: ignore[arg-type]
			# add 1 to all the lengths in round-robin fashion until the remainder is 0
			for i in range(remainder):
				idx_to_add_at = i % len(subset_lengths)
				subset_lengths[idx_to_add_at] += 1
			sizes = subset_lengths
			for i, length in enumerate(sizes):
				if length == 0:
					warnings.warn(
						f"Length of split at index {i} is 0. "
						f"This might result in an empty dataset."
					)

		# Cannot verify that dataset is Sized
		if sum(sizes) != len(self):  # type: ignore[arg-type]
			raise ValueError(
				"Sum of input lengths does not equal the length of the input dataset!"
			)
		if random:
			indices = randperm(sum(sizes), generator=generator).tolist()  # type: ignore[arg-type, call-overload]
		else:
			indices = list(range(sum(sizes)))
		sizes = cast(Sequence[int], sizes)
		return [
			Subset(self, indices[offset - length : offset])
			for offset, length in zip(accumulate(sizes), sizes)
		]
=======
from   functools      import reduce
from   operator       import mul

from .                import DEVICE
from ..vmmath         import temporal_mean, subtract_mean
from ..utils.cr       import cr
>>>>>>> c7383fda


def create_results_folder(RESUDIR,echo=True):
	if not os.path.exists(RESUDIR):
		os.makedirs(RESUDIR)
		if echo: print(f"Folder created: {RESUDIR}")
	else:
		if echo: print(f"Folder already exists: {RESUDIR}")

<<<<<<< HEAD

def select_device():
	return torch.device("cuda" if torch.cuda.is_available() else "cpu")

=======
def select_device(device=DEVICE):
	torch.device(device)
	return device
>>>>>>> c7383fda

class betaLinearScheduler:
	"""Beta schedule, linear growth to max value
	Args:
	   start_value (float): initial value of beta
	   end_value (float): final value of beta
	   warmup (int): number of epochs to reach final value"""

	def __init__(self, start_value, end_value, start_epoch, warmup):
		self.start_value = start_value
		self.end_value = end_value
		self.start_epoch = start_epoch
		self.warmup = warmup

	def getBeta(self, epoch):
		if epoch < self.start_epoch:
			return 0
		else:
			if epoch < self.warmup:
				beta = self.start_value + (self.end_value - self.start_value) * (
					epoch - self.start_epoch
				) / (self.warmup - self.start_epoch)
				return beta
			else:
				return self.end_value

<<<<<<< HEAD

class DatasetOld(torch_dataset):
	def __init__(self, vars, inp_shape, time, device="cpu", transform=True):
=======
class Dataset(torch_dataset):
	def __init__(self, vars, inp_shape, time, device=DEVICE, transform=True):
>>>>>>> c7383fda
		self._ndim = len(inp_shape)
		if self._ndim == 2:
			self._nh = inp_shape[0]
			self._nw = inp_shape[1]
		if self._ndim == 3:
			self._nd = inp_shape[0]
			self._nh = inp_shape[1]
			self._nw = inp_shape[2]
		self._N = reduce(mul, inp_shape)
		self._time = time
		self._device = device
		self._n_channels = len(vars)
		if transform:
			self._data, self._mean, self._max = self._normalize_min_max(vars)
		else:
			self._data, self._mean, self._max = self._get_data(vars)

	def __len__(self):
		return len(self._time)

	def __getitem__(self, index):
		snap = torch.Tensor([])
		for ichannel in range(self._n_channels):
			isnap = self.data[ichannel][:, index]
			isnap = torch.Tensor(isnap)
			isnap = (
				isnap.view(1, self._nh, self._nw)
				if self._ndim == 2
				else isnap.view(1, self._nd, self._nh, self._nw)
			)
			snap = torch.cat((snap, isnap), dim=0)
		return snap.to(self._device)

	@property
	def nd(self):
		return self._nd

	@property
	def nh(self):
		return self._nh

	@property
	def nw(self):
		return self._nw

	@property
	def data(self):
		return self._data

	@property
	def time(self):
		return self._time

	@property
	def nt(self):
		return self._time.shape[0]

	@property
	def n_channels(self):
		return self._n_channels

	@property
	def max(self):
		return self._max

	def _normalize(self, vars):
		data = []  # tuple(None for _ in range(self._n_channels))
		mean = np.zeros((self._n_channels, self._N), dtype=float)
		maxi = np.zeros((self._n_channels,), dtype=float)
		for ichan in range(self._n_channels):
			var = vars[ichan]
			mean[ichan, :] = temporal_mean(var)
			ifluc = subtract_mean(var, mean[ichan, :])
			maxi[ichan] = np.max(np.abs(ifluc))
			data.append(ifluc)
		return data, mean, maxi

	def _normalize_min_max(self, vars):
		data = []  # tuple(None for _ in range(self._n_channels))
		mean = np.zeros((self._n_channels, self._N), dtype=float)
		maxi = np.zeros((self._n_channels, self.nt), dtype=float)
		for ichan in range(self._n_channels):
			var = vars[ichan]
			maxi[ichan, :] = np.max(np.abs(var), axis=2)
			data.append(var / maxi[ichan, :])
		return data, mean, maxi

	def _get_data(self, vars):
		data = []  # tuple(None for _ in range(self._n_channels))
		mean = np.zeros((self._n_channels, self._N), dtype=float)
		maxi = np.zeros((self._n_channels,), dtype=float)
		for ichan in range(self._n_channels):
			var = vars[ichan]
			mean[ichan, :] = temporal_mean(var)
			maxi[ichan] = np.max(np.abs(var))
			data.append(var)
		return data, mean, maxi

<<<<<<< HEAD
	def crop(self, shape, shape0):
		if len(shape) == 2:
			self._crop2D(self, shape[0], shape[1], shape0[0], shape0[1])
		if len(shape) == 3:
			self._crop3D(
				self, shape[0], shape[1], shape[2], shape0[0], shape0[1], shape0[2]
			)

	def pad(self, shape, shape0):
		if len(shape) == 2:
			self._pad2D(self, shape[0], shape[1], shape0[0], shape0[1])
		if len(shape) == 3:
			self._pad3D(
				self, shape[0], shape[1], shape[2], shape0[0], shape0[1], shape0[2]
			)

=======
>>>>>>> c7383fda
	def _crop2D(self, nh, nw, n0h, n0w):
		cropdata = []
		self._nh = nh
		self._nw = nw
		for ichannel in range(self._n_channels):
			isnap = self.data[ichannel]
			isnap = torch.Tensor(isnap)
			isnap = isnap.view(self.nt, n0h, n0w)
			isnap = TF.crop(isnap, top=0, left=0, height=nh, width=nw)
			cropdata.append(isnap.reshape(nh * nw, self.nt))
		self._data = cropdata

	def _pad2D(self, nh, nw, n0h, n0w):
		paddata = []
		self._nh = n0h
		self._nw = n0w
		for ichannel in range(self._n_channels):
			isnap = self.data[ichannel]
			isnap = torch.Tensor(isnap)
			isnap = isnap.view(self.nt, nh, nw)
			isnap = F.pad(isnap, (0, n0w - nw, 0, n0h - nh), mode="constant", value=0)
			paddata.append(isnap.reshape(n0h * n0w, self.nt))
		self._data = paddata

	def _crop3D(self, nd, nh, nw, n0d, n0h, n0w):
		# Crop for 3D data
		cropdata = []
		self._nd = nd
		self._nh = nh
		self._nw = nw
	
		# Compute cropping offsets (center cropping)
		crop_d_start = (n0d - nd) // 2
		crop_h_start = (n0h - nh) // 2
		crop_w_start = (n0w - nw) // 2
	
		for ichannel in range(self._n_channels):
			crops = []
			for t in range(self.nt):
<<<<<<< HEAD
				isnap = self.data[ichannel][:, t]
				isnap = torch.Tensor(isnap)
				isnap = isnap.view(1, n0d, n0h, n0w)
				isnap_cropped = torch.zeros(1, nd, nh, nw)
				xy_plane = torch.zeros(1, n0d, n0h)
				for z in range(n0w):
					xy_plane = isnap[:, :, :, z]
					isnap_cropped[:, :, :, z] = TF.crop(
						xy_plane, top=0, left=0, height=nd, width=nw
					)
				crops.append(isnap_cropped.reshape(nd * nh * nw, 1))
=======
				# Extract the snapshot data for the current time step `t` and channel `ichannel`
				isnap = self.data[ichannel][:, t]  # assuming self.data is [n_channels, samples, n0d, n0h, n0w]
				isnap = torch.Tensor(isnap)  # Convert to tensor if not already
	
				# Reshape to 3D (Depth x Height x Width)
				isnap = isnap.view(1, n0d, n0h, n0w)
	
				# Perform 3D cropping using slicing
				isnap_cropped = isnap[:, 
									  crop_d_start:crop_d_start+nd, 
									  crop_h_start:crop_h_start+nh, 
									  crop_w_start:crop_w_start+nw]
	
				# Flatten the cropped tensor and append
				crops.append(isnap_cropped.reshape(nd * nh * nw, 1))
	
			# Concatenate crops for all time steps
>>>>>>> c7383fda
			crops = torch.cat(crops, dim=1)
			cropdata.append(crops)
		# Store the cropped data
		self._data = cropdata

	def _pad3D(self, nd, nh, nw, n0d, n0h, n0w):
		# Pad for 3D data
		paddata = []
		self._nd = n0d
		self._nh = n0h
		self._nw = n0w
		for ichannel in range(self._n_channels):
			pads = []
			for t in range(self.nt):
				isnap = self.data[ichannel][:, t]
				isnap = torch.Tensor(isnap)
				isnap = isnap.view(1, nd, nh, nw)
				isnap_padded = torch.zeros(1, n0d, n0h, n0w)
				xy_plane = torch.zeros(1, nd, nh)
				for z in range(nw):
					xy_plane = isnap[:, :, :, z]
					isnap_padded[:, :, :, z] = F.pad(
						xy_plane, (0, n0h - nh, 0, n0d - nd), mode="constant", value=0
					)
				pads.append(isnap_padded.reshape(n0d * n0h * n0w, 1))
			pads = torch.cat(pads, dim=1)
			paddata.append(pads)
		self._data = paddata

	def crop(self, shape, shape0):
		if len(shape) == 2:
			self._crop2D(shape[0], shape[1], shape0[0], shape0[1])
		if len(shape) == 3:
			self._crop3D(shape[0], shape[1], shape[2], shape0[0], shape0[1], shape0[2])

	def pad(self, shape, shape0):
		if len(shape) == 2:
			self._pad2D(shape[0], shape[1], shape0[0], shape0[1])
		if len(shape) == 3:
			self._pad3D(shape[0], shape[1], shape[2], shape0[0], shape0[1], shape0[2])

	def recover(self, data):
		recovered_data = []
		for i in range(self._n_channels):
			recovered_data.append(data[i] + data[i].mean())
		return recovered_data

<<<<<<< HEAD
	def loader(self, batch_size=1, shuffle=True):
		# Compute number of snapshots
		loader = torch.utils.data.DataLoader(
			self, batch_size=batch_size, shuffle=shuffle
		)
=======
	def loader(self, batch_size=1,shuffle=True):
		# Compute number of snapshots
		loader = torch.utils.data.DataLoader(self, batch_size=batch_size, shuffle=shuffle)
>>>>>>> c7383fda
		return loader

	def split_subdatasets(self, ptrain, pvali, batch_size=1, subdatasets=1):
		# Compute number of snapshots
		total_len = len(self)
		sub_len = total_len // subdatasets
		len_train = int(ptrain * sub_len)
		len_vali = int(pvali * sub_len)
		len_train = len_train + sub_len - (len_train + len_vali)
<<<<<<< HEAD

		##Select data
=======
		
		# Select data
>>>>>>> c7383fda
		# Initialize lists to store subsets
		train_subsets = []
		vali_subsets = []
		# Split each third into training and validation
		for i in range(0, total_len, sub_len):
			sub_dataset = torch.utils.data.Subset(self, range(i, i + sub_len))
			train_subset, vali_subset = torch.utils.data.random_split(
				sub_dataset, (len_train, len_vali)
			)
			train_subsets.append(train_subset)
			vali_subsets.append(vali_subset)
		# Combine subsets from each third
		combined_train_dataset = torch.utils.data.ConcatDataset(train_subsets)
		combined_vali_dataset = torch.utils.data.ConcatDataset(vali_subsets)
		# Create DataLoaders
		train_loader = torch.utils.data.DataLoader(
			combined_train_dataset, batch_size=batch_size, shuffle=True
		)
		vali_loader = torch.utils.data.DataLoader(
			combined_vali_dataset, batch_size=batch_size, shuffle=True
		)

		return train_loader, vali_loader<|MERGE_RESOLUTION|>--- conflicted
+++ resolved
@@ -1,24 +1,10 @@
-<<<<<<< HEAD
 import numpy as np
 import os
 import math
 import torch
-=======
-#!/usr/bin/env python
-#
-# pyLOM - Python Low Order Modeling.
-#
-# NN general utilities.
-#
-# Last rev: 02/10/2024
-from __future__ import print_function
-
-import os, torch, numpy as np
->>>>>>> c7383fda
 import torchvision.transforms.functional as TF
 import torch.nn.functional as F
 from torch.utils.data import Dataset as torch_dataset
-<<<<<<< HEAD
 from torch.utils.data import Subset
 from torch import Generator, randperm, default_generator
 
@@ -228,14 +214,6 @@
 			Subset(self, indices[offset - length : offset])
 			for offset, length in zip(accumulate(sizes), sizes)
 		]
-=======
-from   functools      import reduce
-from   operator       import mul
-
-from .                import DEVICE
-from ..vmmath         import temporal_mean, subtract_mean
-from ..utils.cr       import cr
->>>>>>> c7383fda
 
 
 def create_results_folder(RESUDIR,echo=True):
@@ -245,16 +223,10 @@
 	else:
 		if echo: print(f"Folder already exists: {RESUDIR}")
 
-<<<<<<< HEAD
 
 def select_device():
 	return torch.device("cuda" if torch.cuda.is_available() else "cpu")
 
-=======
-def select_device(device=DEVICE):
-	torch.device(device)
-	return device
->>>>>>> c7383fda
 
 class betaLinearScheduler:
 	"""Beta schedule, linear growth to max value
@@ -281,14 +253,9 @@
 			else:
 				return self.end_value
 
-<<<<<<< HEAD
 
 class DatasetOld(torch_dataset):
 	def __init__(self, vars, inp_shape, time, device="cpu", transform=True):
-=======
-class Dataset(torch_dataset):
-	def __init__(self, vars, inp_shape, time, device=DEVICE, transform=True):
->>>>>>> c7383fda
 		self._ndim = len(inp_shape)
 		if self._ndim == 2:
 			self._nh = inp_shape[0]
@@ -387,7 +354,6 @@
 			data.append(var)
 		return data, mean, maxi
 
-<<<<<<< HEAD
 	def crop(self, shape, shape0):
 		if len(shape) == 2:
 			self._crop2D(self, shape[0], shape[1], shape0[0], shape0[1])
@@ -404,8 +370,6 @@
 				self, shape[0], shape[1], shape[2], shape0[0], shape0[1], shape0[2]
 			)
 
-=======
->>>>>>> c7383fda
 	def _crop2D(self, nh, nw, n0h, n0w):
 		cropdata = []
 		self._nh = nh
@@ -445,7 +409,6 @@
 		for ichannel in range(self._n_channels):
 			crops = []
 			for t in range(self.nt):
-<<<<<<< HEAD
 				isnap = self.data[ichannel][:, t]
 				isnap = torch.Tensor(isnap)
 				isnap = isnap.view(1, n0d, n0h, n0w)
@@ -457,25 +420,6 @@
 						xy_plane, top=0, left=0, height=nd, width=nw
 					)
 				crops.append(isnap_cropped.reshape(nd * nh * nw, 1))
-=======
-				# Extract the snapshot data for the current time step `t` and channel `ichannel`
-				isnap = self.data[ichannel][:, t]  # assuming self.data is [n_channels, samples, n0d, n0h, n0w]
-				isnap = torch.Tensor(isnap)  # Convert to tensor if not already
-	
-				# Reshape to 3D (Depth x Height x Width)
-				isnap = isnap.view(1, n0d, n0h, n0w)
-	
-				# Perform 3D cropping using slicing
-				isnap_cropped = isnap[:, 
-									  crop_d_start:crop_d_start+nd, 
-									  crop_h_start:crop_h_start+nh, 
-									  crop_w_start:crop_w_start+nw]
-	
-				# Flatten the cropped tensor and append
-				crops.append(isnap_cropped.reshape(nd * nh * nw, 1))
-	
-			# Concatenate crops for all time steps
->>>>>>> c7383fda
 			crops = torch.cat(crops, dim=1)
 			cropdata.append(crops)
 		# Store the cropped data
@@ -523,17 +467,11 @@
 			recovered_data.append(data[i] + data[i].mean())
 		return recovered_data
 
-<<<<<<< HEAD
 	def loader(self, batch_size=1, shuffle=True):
 		# Compute number of snapshots
 		loader = torch.utils.data.DataLoader(
 			self, batch_size=batch_size, shuffle=shuffle
 		)
-=======
-	def loader(self, batch_size=1,shuffle=True):
-		# Compute number of snapshots
-		loader = torch.utils.data.DataLoader(self, batch_size=batch_size, shuffle=shuffle)
->>>>>>> c7383fda
 		return loader
 
 	def split_subdatasets(self, ptrain, pvali, batch_size=1, subdatasets=1):
@@ -543,13 +481,8 @@
 		len_train = int(ptrain * sub_len)
 		len_vali = int(pvali * sub_len)
 		len_train = len_train + sub_len - (len_train + len_vali)
-<<<<<<< HEAD
 
 		##Select data
-=======
-		
-		# Select data
->>>>>>> c7383fda
 		# Initialize lists to store subsets
 		train_subsets = []
 		vali_subsets = []
