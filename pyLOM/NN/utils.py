import numpy as np
import os
import math
import torch
import torchvision.transforms.functional as TF
import torch.nn.functional as F
from torch.utils.data import Dataset as torch_dataset
from torch.utils.data import Subset
from torch import Generator, randperm, default_generator

from ..vmmath import temporal_mean, subtract_mean
from ..utils.cr import cr

from functools import reduce
from itertools import product, accumulate
from operator import mul
from typing import List, Optional, Tuple, cast, Sequence, Union
import warnings


class MinMaxScaler:
	def __init__(self, feature_range=(0, 1)):
		self.feature_range = feature_range

	def transform(
		self, variables: List[Union[np.ndarray, torch.tensor]]
	) -> List[Union[np.ndarray, torch.tensor]]:
		"""
		Scale variables to the range [0, 1] using min-max scaling.
		Args:
				variables: List of variables to be scaled. The variables should be 2d numpy arrays or torch tensors.
		Returns:
				scaled_variables: List of scaled variables.
				variable_scaling_params: List of dictionaries containing the min and max values of each variable.
		"""

		scaled_variables = []
		variable_scaling_params = []
		for variable in variables:
			min_val = variable.min()
			max_val = variable.max()
			scaled_variable = (variable - min_val) / (max_val - min_val)
			# scale the variable to the desired feature_range
			scaled_variable = (
				scaled_variable * (self.feature_range[1] - self.feature_range[0])
				+ self.feature_range[0]
			)
			scaled_variables.append(scaled_variable)
			variable_scaling_params.append({"min": min_val, "max": max_val})

		self.variable_scaling_params = variable_scaling_params
		return scaled_variables

	def inverse_transform(self, variables: List[np.ndarray]) -> List[np.ndarray]:
		"""
		Inverse scale variables that have been scaled using min-max scaling.
		Args:
				variables: List of variables to be inverse scaled. The variables should be 2d numpy arrays.
				variable_scaling_params: List of dictionaries containing the min and max values of each variable.
		Returns:
				inverse_scaled_variables: List of inverse scaled variables.
		"""

		inverse_scaled_variables = []
		for variable, scaling_params in zip(variables, self.variable_scaling_params):
			min_val = scaling_params["min"]
			max_val = scaling_params["max"]
			inverse_scaled_variable = (variable - self.feature_range[0]) / (
				self.feature_range[1] - self.feature_range[0]
			)
			inverse_scaled_variable = inverse_scaled_variable * (max_val - min_val) + min_val
			inverse_scaled_variables.append(inverse_scaled_variable)
		return inverse_scaled_variables


class Dataset(torch.utils.data.Dataset):
	r"""
	Args:
			variables_out (Tuple): Tuple of variables to be used as output. Each variable should be a 2d numpy array or torch tensor. If only one varielbe wants to be provided, it should be passed as a tuple with one element. E.g. ``(variable,)``.
			mesh_shape (Tuple): Shape of the mesh. Default is ``(1,)``.
			variables_in (np.ndarray): Input variables. Default is ``None``.
			parameters (List[List[float]]): List of parameters to be used as input. Default is ``None``.
			inputs_scaler (MinMaxScaler): Scaler to scale the input variables. Default is ``None``.
			outputs_scaler (MinMaxScaler): Scaler to scale the output variables. Default is ``None``.
	"""

	def __init__(
		self,
		variables_out: Tuple,
		mesh_shape: Tuple = (1,),
		variables_in: np.ndarray = None,
		parameters: List[List[float]] = None,
		inputs_scaler=None,
		outputs_scaler=None,
	):
		self.parameters = parameters
		self.num_channels = len(variables_out)
		print(self.num_channels)
		self.mesh_shape = mesh_shape
		if outputs_scaler is not None:
			variables_out = outputs_scaler.transform(variables_out)
		self.variables_out = self._process_variables_out(variables_out)
		if variables_in is not None:
			print(variables_in.shape)
			self.variables_in = self._process_variables_in(variables_in, parameters)
			print(self.variables_in.shape)
			if inputs_scaler is not None:
				self.variables_in = inputs_scaler.transform([self.variables_in])[0]
				print(self.variables_in.shape)

	def _process_variables_out(self, variables_out):
		if len(variables_out) == 1:
			variables_out = torch.tensor(variables_out[0])
		else:
			variables_out = torch.cat(
				[torch.tensor(variable).unsqueeze(0) for variable in variables_out],
				dim=0,
			)  # (C, mul(mesh_shape), N)
		print(variables_out.shape)

		if self.num_channels == 1:
			variables_out = variables_out.unsqueeze(-1)
		print(variables_out.shape)
		variables_out = variables_out.permute(2, 0, 1)  # (N, C, mul(mesh_shape))
		variables_out = variables_out.reshape(
			-1, self.num_channels, *self.mesh_shape
		)  # (N, C, *mesh_shape)
		if variables_out.shape[-1] == 1:  # (N, C, 1) -> (N, C)
			variables_out = variables_out.squeeze(-1)
		return variables_out.float()

	def _process_variables_in(self, variables_in, parameters):
		if parameters is None:
			variables_in = torch.tensor(variables_in, dtype=torch.float32)
			return variables_in
		variables_in = torch.tensor(variables_in, dtype=torch.float32)
		# parameters is a list of lists of floats. Each contains the values that will be repeated for each input coordinate
		# in some sense, it is like a cartesian product of the parameters with the input coordinates
		cartesian_product = list(product(*parameters))
		cartesian_product = torch.tensor(cartesian_product)
		variables_in_repeated = variables_in.repeat(len(cartesian_product), 1)
		cartesian_product = cartesian_product.repeat(len(variables_in), 1)
		return torch.cat([variables_in_repeated, cartesian_product], dim=1).float()

	def __len__(self):
		return len(self.variables_out)

	def __getitem__(self, idx):
		if self.variables_in is None:
			return self.variables_out[idx]
		# print(idx, self.variables_in.shape)
		return self.variables_in[idx], self.variables_out[idx]

	def get_splits(
		self,
		sizes,
		random=True,
		generator: Optional[Generator] = default_generator,
	):
		"""
		Randomly split a dataset into non-overlapping new datasets of given lengths.

		If a list of fractions that sum up to 1 is given,
		the lengths will be computed automatically as
		floor(frac * len(dataset)) for each fraction provided.

		After computing the lengths, if there are any remainders, 1 count will be
		distributed in round-robin fashion to the lengths
		until there are no remainders left.

		Optionally fix the generator for reproducible results, e.g.:

		Example:
				>>> # xdoctest: +SKIP
				>>> generator1 = torch.Generator().manual_seed(42)
				>>> generator2 = torch.Generator().manual_seed(42)
				>>> random_split(range(10), [3, 7], generator=generator1)
				>>> random_split(range(30), [0.3, 0.3, 0.4], generator=generator2)

		Args:
				dataset (Dataset): Dataset to be split
				sizes (sequence): lengths or fractions of splits to be produced
				generator (Generator): Generator used for the random permutation.
		"""
		if math.isclose(sum(sizes), 1) and sum(sizes) <= 1:
			subset_lengths: List[int] = []
			for i, frac in enumerate(sizes):
				if frac < 0 or frac > 1:
					raise ValueError(f"Fraction at index {i} is not between 0 and 1")
				n_items_in_split = int(
					math.floor(len(self) * frac)  # type: ignore[arg-type]
				)
				subset_lengths.append(n_items_in_split)
			remainder = len(self) - sum(subset_lengths)  # type: ignore[arg-type]
			# add 1 to all the lengths in round-robin fashion until the remainder is 0
			for i in range(remainder):
				idx_to_add_at = i % len(subset_lengths)
				subset_lengths[idx_to_add_at] += 1
			sizes = subset_lengths
			for i, length in enumerate(sizes):
				if length == 0:
					warnings.warn(
						f"Length of split at index {i} is 0. "
						f"This might result in an empty dataset."
					)

		# Cannot verify that dataset is Sized
		if sum(sizes) != len(self):  # type: ignore[arg-type]
			raise ValueError(
				"Sum of input lengths does not equal the length of the input dataset!"
			)
		if random:
			indices = randperm(sum(sizes), generator=generator).tolist()  # type: ignore[arg-type, call-overload]
		else:
			indices = list(range(sum(sizes)))
		sizes = cast(Sequence[int], sizes)
		return [
			Subset(self, indices[offset - length : offset])
			for offset, length in zip(accumulate(sizes), sizes)
		]


def create_results_folder(RESUDIR):
	if not os.path.exists(RESUDIR):
		os.makedirs(RESUDIR)
		print(f"Folder created: {RESUDIR}")
	else:
		print(f"Folder already exists: {RESUDIR}")


def select_device():
	return torch.device("cuda" if torch.cuda.is_available() else "cpu")


class betaLinearScheduler:
	"""Beta schedule, linear growth to max value
	Args:
	   start_value (float): initial value of beta
	   end_value (float): final value of beta
	   warmup (int): number of epochs to reach final value"""

	def __init__(self, start_value, end_value, start_epoch, warmup):
		self.start_value = start_value
		self.end_value = end_value
		self.start_epoch = start_epoch
		self.warmup = warmup

	def getBeta(self, epoch):
		if epoch < self.start_epoch:
			return 0
		else:
			if epoch < self.warmup:
				beta = self.start_value + (self.end_value - self.start_value) * (
					epoch - self.start_epoch
				) / (self.warmup - self.start_epoch)
				return beta
			else:
				return self.end_value
<<<<<<< HEAD

=======
			
class Dataset(torch.utils.data.Dataset):
	def __init__(
		self,
		variables_out: tuple,
		mesh_shape: tuple = (1,),
		variables_in: np.ndarray = None,
		parameters: List[List[float]] = None,
		scaler_in=None, # sklearn scaler
		scaler_out=None, # sklearn scaler
	):
		self.parameters = parameters
		self.num_channels = len(variables_out)
		self.mesh_shape = mesh_shape
		self.variables_out = self._process_variables_out(variables_out)
		self.variables_in = (
			self._process_variables_in(variables_in, parameters)
			if variables_in is not None
			else None
		)
		self.scaler_in = scaler_in
		self.scaler_out = scaler_out


	def _process_variables_out(self, variables_out):
		if self.num_channels == 1:
			variables_out = torch.tensor(variables_out[0])
			variables_out = variables_out.unsqueeze(-1)
		else:
			variables_out = torch.cat(
				[torch.tensor(variable).unsqueeze(0) for variable in variables_out],
				dim=0,
			)  # (C, mul(mesh_shape), N)
		
		variables_out = variables_out.permute(2, 0, 1)  # (N, C, mul(mesh_shape))
		variables_out = variables_out.reshape(-1, self.num_channels, *self.mesh_shape)  # (N, C, *mesh_shape)
		if variables_out.shape[-1] == 1:  # (N, C, 1) -> (N, C)
			variables_out = variables_out.squeeze(-1)
		return variables_out.float()

	def _process_variables_in(self, variables_in, parameters):
		if parameters is None:
			variables_in = torch.tensor(variables_in, dtype=torch.float32)
			return variables_in
		variables_in = torch.tensor(variables_in, dtype=torch.float32)
		# parameters is a list of lists of floats. Each contains the values that will be repeated for each input coordinate
		# in some sense, it is like a cartesian product of the parameters with the input coordinates
		cartesian_product = list(product(*parameters))
		cartesian_product = torch.tensor(cartesian_product)
		variables_in_repeated = variables_in.repeat(len(cartesian_product), 1)
		cartesian_product = cartesian_product.repeat(len(variables_in), 1)
		return torch.cat([variables_in_repeated, cartesian_product], dim=1).float()

	def __len__(self):
		return len(self.variables_out)

	def __getitem__(self, idx):
		if self.variables_in is None:
			return self.variables_out[idx]
		return self.variables_in[idx], self.variables_out[idx]
>>>>>>> ce4155a9

class DatasetOld(torch_dataset):
	def __init__(self, vars, inp_shape, time, device="cpu", transform=True):
		self._ndim = len(inp_shape)
		if self._ndim == 2:
			self._nh = inp_shape[0]
			self._nw = inp_shape[1]
		if self._ndim == 3:
			self._nd = inp_shape[0]
			self._nh = inp_shape[1]
			self._nw = inp_shape[2]
		self._N = reduce(mul, inp_shape)
		self._time = time
		self._device = device
		self._n_channels = len(vars)
		if transform:
			self._data, self._mean, self._max = self._normalize_min_max(vars)
		else:
			self._data, self._mean, self._max = self._get_data(vars)

	def __len__(self):
		return len(self._time)

	def __getitem__(self, index):
		snap = torch.Tensor([])
		for ichannel in range(self._n_channels):
			isnap = self.data[ichannel][:, index]
			isnap = torch.Tensor(isnap)
			isnap = (
				isnap.view(1, self._nh, self._nw)
				if self._ndim == 2
				else isnap.view(1, self._nd, self._nh, self._nw)
			)
			snap = torch.cat((snap, isnap), dim=0)
		return snap.to(self._device)

	@property
	def nd(self):
		return self._nd

	@property
	def nh(self):
		return self._nh

	@property
	def nw(self):
		return self._nw

	@property
	def data(self):
		return self._data

	@property
	def time(self):
		return self._time

	@property
	def nt(self):
		return self._time.shape[0]

	@property
	def n_channels(self):
		return self._n_channels

	@property
	def max(self):
		return self._max

	def _normalize(self, vars):
		data = []  # tuple(None for _ in range(self._n_channels))
		mean = np.zeros((self._n_channels, self._N), dtype=float)
		maxi = np.zeros((self._n_channels,), dtype=float)
		for ichan in range(self._n_channels):
			var = vars[ichan]
			mean[ichan, :] = temporal_mean(var)
			ifluc = subtract_mean(var, mean[ichan, :])
			maxi[ichan] = np.max(np.abs(ifluc))
			data.append(ifluc)
		return data, mean, maxi

	def _normalize_min_max(self, vars):
		data = []  # tuple(None for _ in range(self._n_channels))
		mean = np.zeros((self._n_channels, self._N), dtype=float)
		maxi = np.zeros((self._n_channels, self.nt), dtype=float)
		for ichan in range(self._n_channels):
			var = vars[ichan]
			maxi[ichan, :] = np.max(np.abs(var), axis=2)
			data.append(var / maxi[ichan, :])
		return data, mean, maxi

	def _get_data(self, vars):
		data = []  # tuple(None for _ in range(self._n_channels))
		mean = np.zeros((self._n_channels, self._N), dtype=float)
		maxi = np.zeros((self._n_channels,), dtype=float)
		for ichan in range(self._n_channels):
			var = vars[ichan]
			mean[ichan, :] = temporal_mean(var)
			maxi[ichan] = np.max(np.abs(var))
			data.append(var)
		return data, mean, maxi

	def crop(self, shape, shape0):
		if len(shape) == 2:
			self._crop2D(self, shape[0], shape[1], shape0[0], shape0[1])
		if len(shape) == 3:
			self._crop3D(
				self, shape[0], shape[1], shape[2], shape0[0], shape0[1], shape0[2]
			)

	def pad(self, shape, shape0):
		if len(shape) == 2:
			self._pad2D(self, shape[0], shape[1], shape0[0], shape0[1])
		if len(shape) == 3:
			self._pad3D(
				self, shape[0], shape[1], shape[2], shape0[0], shape0[1], shape0[2]
			)

	def _crop2D(self, nh, nw, n0h, n0w):
		cropdata = []
		self._nh = nh
		self._nw = nw
		for ichannel in range(self._n_channels):
			isnap = self.data[ichannel]
			isnap = torch.Tensor(isnap)
			isnap = isnap.view(self.nt, n0h, n0w)
			isnap = TF.crop(isnap, top=0, left=0, height=nh, width=nw)
			cropdata.append(isnap.reshape(nh * nw, self.nt))
		self._data = cropdata

	def _pad2D(self, nh, nw, n0h, n0w):
		paddata = []
		self._nh = n0h
		self._nw = n0w
		for ichannel in range(self._n_channels):
			isnap = self.data[ichannel]
			isnap = torch.Tensor(isnap)
			isnap = isnap.view(self.nt, nh, nw)
			isnap = F.pad(isnap, (0, n0w - nw, 0, n0h - nh), mode="constant", value=0)
			paddata.append(isnap.reshape(n0h * n0w, self.nt))
		self._data = paddata

	def _crop3D(self, nd, nh, nw, n0d, n0h, n0w):
		## Crop for 3D data
		cropdata = []
		self._nd = nd
		self._nh = nh
		self._nw = nw
		for ichannel in range(self._n_channels):
			crops = []
			for t in range(self.nt):
				isnap = self.data[ichannel][:, t]
				isnap = torch.Tensor(isnap)
				isnap = isnap.view(1, n0d, n0h, n0w)
				isnap_cropped = torch.zeros(1, nd, nh, nw)
				xy_plane = torch.zeros(1, n0d, n0h)
				for z in range(n0w):
					xy_plane = isnap[:, :, :, z]
					isnap_cropped[:, :, :, z] = TF.crop(
						xy_plane, top=0, left=0, height=nd, width=nw
					)
				crops.append(isnap_cropped.reshape(nd * nh * nw, 1))
			crops = torch.cat(crops, dim=1)
			cropdata.append(crops)
		self._data = cropdata

	def _pad3D(self, nd, nh, nw, n0d, n0h, n0w):
		## Pad for 3D data
		paddata = []
		self._nd = n0d
		self._nh = n0h
		self._nw = n0w
		for ichannel in range(self._n_channels):
			pads = []
			for t in range(self.nt):
				isnap = self.data[ichannel][:, t]
				isnap = torch.Tensor(isnap)
				isnap = isnap.view(1, nd, nh, nw)
				isnap_padded = torch.zeros(1, n0d, n0h, n0w)
				xy_plane = torch.zeros(1, nd, nh)
				for z in range(nw):
					xy_plane = isnap[:, :, :, z]
					isnap_padded[:, :, :, z] = F.pad(
						xy_plane, (0, n0h - nh, 0, n0d - nd), mode="constant", value=0
					)
				pads.append(isnap_padded.reshape(n0d * n0h * n0w, 1))
			pads = torch.cat(pads, dim=1)
			paddata.append(pads)
		self._data = paddata

	def recover(self, data):
		recovered_data = []
		for i in range(self._n_channels):
			recovered_data.append(data[i] + data[i].mean())
		return recovered_data

	def loader(self, batch_size=1, shuffle=True):
		# Compute number of snapshots
		loader = torch.utils.data.DataLoader(
			self, batch_size=batch_size, shuffle=shuffle
		)
		return loader

	def split_subdatasets(self, ptrain, pvali, batch_size=1, subdatasets=1):
		##Compute number of snapshots
		total_len = len(self)
		sub_len = total_len // subdatasets
		len_train = int(ptrain * sub_len)
		len_vali = int(pvali * sub_len)
		len_train = len_train + sub_len - (len_train + len_vali)

		##Select data
		# Initialize lists to store subsets
		train_subsets = []
		vali_subsets = []
		# Split each third into training and validation
		for i in range(0, total_len, sub_len):
			sub_dataset = torch.utils.data.Subset(self, range(i, i + sub_len))
			train_subset, vali_subset = torch.utils.data.random_split(
				sub_dataset, (len_train, len_vali)
			)
			train_subsets.append(train_subset)
			vali_subsets.append(vali_subset)
		# Combine subsets from each third
		combined_train_dataset = torch.utils.data.ConcatDataset(train_subsets)
		combined_vali_dataset = torch.utils.data.ConcatDataset(vali_subsets)
		# Create DataLoaders
		train_loader = torch.utils.data.DataLoader(
			combined_train_dataset, batch_size=batch_size, shuffle=True
		)
		vali_loader = torch.utils.data.DataLoader(
			combined_vali_dataset, batch_size=batch_size, shuffle=True
		)

		return train_loader, vali_loader<|MERGE_RESOLUTION|>--- conflicted
+++ resolved
@@ -19,6 +19,10 @@
 
 
 class MinMaxScaler:
+	"""
+	Args:
+			feature_range (Tuple): Desired range of transformed data. Default is ``(0, 1)``.
+	"""
 	def __init__(self, feature_range=(0, 1)):
 		self.feature_range = feature_range
 
@@ -26,7 +30,7 @@
 		self, variables: List[Union[np.ndarray, torch.tensor]]
 	) -> List[Union[np.ndarray, torch.tensor]]:
 		"""
-		Scale variables to the range [0, 1] using min-max scaling.
+		Scale variables to the range defined on `feature_range` using min-max scaling.
 		Args:
 				variables: List of variables to be scaled. The variables should be 2d numpy arrays or torch tensors.
 		Returns:
@@ -95,32 +99,25 @@
 	):
 		self.parameters = parameters
 		self.num_channels = len(variables_out)
-		print(self.num_channels)
 		self.mesh_shape = mesh_shape
 		if outputs_scaler is not None:
 			variables_out = outputs_scaler.transform(variables_out)
 		self.variables_out = self._process_variables_out(variables_out)
 		if variables_in is not None:
-			print(variables_in.shape)
 			self.variables_in = self._process_variables_in(variables_in, parameters)
-			print(self.variables_in.shape)
 			if inputs_scaler is not None:
 				self.variables_in = inputs_scaler.transform([self.variables_in])[0]
-				print(self.variables_in.shape)
 
 	def _process_variables_out(self, variables_out):
-		if len(variables_out) == 1:
+		if self.num_channels == 1:
 			variables_out = torch.tensor(variables_out[0])
+			variables_out = variables_out.unsqueeze(-1)
 		else:
 			variables_out = torch.cat(
 				[torch.tensor(variable).unsqueeze(0) for variable in variables_out],
 				dim=0,
 			)  # (C, mul(mesh_shape), N)
-		print(variables_out.shape)
-
-		if self.num_channels == 1:
-			variables_out = variables_out.unsqueeze(-1)
-		print(variables_out.shape)
+
 		variables_out = variables_out.permute(2, 0, 1)  # (N, C, mul(mesh_shape))
 		variables_out = variables_out.reshape(
 			-1, self.num_channels, *self.mesh_shape
@@ -148,7 +145,6 @@
 	def __getitem__(self, idx):
 		if self.variables_in is None:
 			return self.variables_out[idx]
-		# print(idx, self.variables_in.shape)
 		return self.variables_in[idx], self.variables_out[idx]
 
 	def get_splits(
@@ -256,70 +252,7 @@
 				return beta
 			else:
 				return self.end_value
-<<<<<<< HEAD
-
-=======
-			
-class Dataset(torch.utils.data.Dataset):
-	def __init__(
-		self,
-		variables_out: tuple,
-		mesh_shape: tuple = (1,),
-		variables_in: np.ndarray = None,
-		parameters: List[List[float]] = None,
-		scaler_in=None, # sklearn scaler
-		scaler_out=None, # sklearn scaler
-	):
-		self.parameters = parameters
-		self.num_channels = len(variables_out)
-		self.mesh_shape = mesh_shape
-		self.variables_out = self._process_variables_out(variables_out)
-		self.variables_in = (
-			self._process_variables_in(variables_in, parameters)
-			if variables_in is not None
-			else None
-		)
-		self.scaler_in = scaler_in
-		self.scaler_out = scaler_out
-
-
-	def _process_variables_out(self, variables_out):
-		if self.num_channels == 1:
-			variables_out = torch.tensor(variables_out[0])
-			variables_out = variables_out.unsqueeze(-1)
-		else:
-			variables_out = torch.cat(
-				[torch.tensor(variable).unsqueeze(0) for variable in variables_out],
-				dim=0,
-			)  # (C, mul(mesh_shape), N)
-		
-		variables_out = variables_out.permute(2, 0, 1)  # (N, C, mul(mesh_shape))
-		variables_out = variables_out.reshape(-1, self.num_channels, *self.mesh_shape)  # (N, C, *mesh_shape)
-		if variables_out.shape[-1] == 1:  # (N, C, 1) -> (N, C)
-			variables_out = variables_out.squeeze(-1)
-		return variables_out.float()
-
-	def _process_variables_in(self, variables_in, parameters):
-		if parameters is None:
-			variables_in = torch.tensor(variables_in, dtype=torch.float32)
-			return variables_in
-		variables_in = torch.tensor(variables_in, dtype=torch.float32)
-		# parameters is a list of lists of floats. Each contains the values that will be repeated for each input coordinate
-		# in some sense, it is like a cartesian product of the parameters with the input coordinates
-		cartesian_product = list(product(*parameters))
-		cartesian_product = torch.tensor(cartesian_product)
-		variables_in_repeated = variables_in.repeat(len(cartesian_product), 1)
-		cartesian_product = cartesian_product.repeat(len(variables_in), 1)
-		return torch.cat([variables_in_repeated, cartesian_product], dim=1).float()
-
-	def __len__(self):
-		return len(self.variables_out)
-
-	def __getitem__(self, idx):
-		if self.variables_in is None:
-			return self.variables_out[idx]
-		return self.variables_in[idx], self.variables_out[idx]
->>>>>>> ce4155a9
+
 
 class DatasetOld(torch_dataset):
 	def __init__(self, vars, inp_shape, time, device="cpu", transform=True):
