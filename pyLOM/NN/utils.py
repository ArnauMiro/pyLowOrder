#!/usr/bin/env python
#
# pyLOM - Python Low Order Modeling.
#
# NN utility routines.
#
# Last rev: 02/10/2024

import os, numpy as np, torch
import torchvision.transforms.functional as TF
import torch.nn.functional as F

from torch.utils.data import Subset
from torch            import Generator, randperm, default_generator
from functools        import reduce
from itertools        import product, accumulate
from operator         import mul
from typing           import List, Optional, Tuple, cast, Sequence, Union

from .                import DEVICE
from ..utils.cr       import cr
from ..utils.errors   import raiseWarning, raiseError


class MinMaxScaler:
    """
    Min-max scaling to scale variables to a desired range. The formula is given by:
    .. math::
        X_{scaled} = (X - X_{min}) / (X_{max} - X_{min}) * (feature-range_{max} - feature-range_{min}) + feature-range_{min}


    Args:
            feature_range (Tuple): Desired range of transformed data. Default is ``(0, 1)``.
    """
    def __init__(self, feature_range=(0, 1)):
        self.feature_range = feature_range
        self._is_fitted = False

    @property
    def is_fitted(self):
        return self._is_fitted
    
    def fit(self, variables: List[Union[np.ndarray, torch.tensor]]):
        """
        Compute the min and max values of each variable.
        Args:
                variables: List of variables to be fitted. The variables should be 2d numpy arrays or torch tensors.
        """
        min_max_values = []
        for variable in variables:
            min_val = variable.min()
            max_val = variable.max()
            min_max_values.append({"min": min_val, "max": max_val})
        self.variable_scaling_params = min_max_values
        self._is_fitted = True

    def transform(
        self, variables: List[Union[np.ndarray, torch.tensor]]
    ) -> List[Union[np.ndarray, torch.tensor]]:
        """
        Scale variables to the range defined on `feature_range` using min-max scaling.
        Args:
                variables: List of variables to be scaled. The variables should be 2d numpy arrays or torch tensors.
        Returns:
                scaled_variables: List of scaled variables.
        """

        scaled_variables = []
        for i, variable in enumerate(variables):
            min_val = self.variable_scaling_params[i]["min"]
            max_val = self.variable_scaling_params[i]["max"]
            scaled_variable = (variable - min_val) / (max_val - min_val)
            # scale the variable to the desired feature_range
            scaled_variable = (
                scaled_variable * (self.feature_range[1] - self.feature_range[0])
                + self.feature_range[0]
            )
            scaled_variables.append(scaled_variable)

        return scaled_variables
    
    def fit_transform(self, variables: List[Union[np.ndarray, torch.tensor]]) -> List[Union[np.ndarray, torch.tensor]]:
        """
        Fit and transform the variables using min-max scaling.
        Args:
                variables: List of variables to be fitted and scaled. The variables should be 2d numpy arrays or torch tensors.
        Returns:
                scaled_variables: List of scaled variables.
        """
        self.fit(variables)
        return self.transform(variables)

    def inverse_transform(self, variables: List[np.ndarray]) -> List[np.ndarray]:
        """
        Inverse scale variables that have been scaled using min-max scaling.
        Args:
                variables: List of variables to be inverse scaled. The variables should be 2d numpy arrays.
                variable_scaling_params: List of dictionaries containing the min and max values of each variable.
        Returns:
                inverse_scaled_variables: List of inverse scaled variables.
        """

        inverse_scaled_variables = []
        for variable, scaling_params in zip(variables, self.variable_scaling_params):
            min_val = scaling_params["min"]
            max_val = scaling_params["max"]
            inverse_scaled_variable = (variable - self.feature_range[0]) / (
                self.feature_range[1] - self.feature_range[0]
            )
            inverse_scaled_variable = inverse_scaled_variable * (max_val - min_val) + min_val
            inverse_scaled_variables.append(inverse_scaled_variable)
        return inverse_scaled_variables


class Dataset(torch.utils.data.Dataset):
    r"""
    Dataset class to be used with PyTorch. It can be used with both mesh and point data.
    It is useful convert the `pyLOM.Dataset` to a PyTorch dataset and train neural networks with results from CFD simulations.

    Example:
        >>> original_dataset = pyLOM.Dataset.load(path)
        >>> input_scaler = pyLOM.NN.MinMaxScaler()
        >>> output_scaler = pyLOM.NN.MinMaxScaler()
        >>> dataset = pyLOM.NN.Dataset(
        ...     variables_out=(original_dataset["CP"],),
        ...     variables_in=original_dataset.xyz,
        ...     parameters=[[*zip(original_dataset.get_variable('AoA'), original_dataset.get_variable('Mach'))]], # to have each Mach and AoA pair just once. To have all possibnle combinations, use [original_dataset.get_variable('AoA'), original_dataset.get_variable("Mach")]
        ...     inputs_scaler=input_scaler,
        ...     outputs_scaler=output_scaler,
        ... )


    Args:
            variables_out (Tuple): Tuple of variables to be used as output. Each variable should be a 2d numpy array or torch tensor. If only one variable wants to be provided, it should be passed as a tuple with one element. E.g. ``(variable,)``.
            mesh_shape (Tuple): Shape of the mesh. If not mesh is used and the data is considered as points, leave this as default. Default is ``(1,)``.
            variables_in (np.ndarray): Input variables. Default is ``None``.
            parameters (List[List[Union[float, Tuple]]]): List of parameters to be used as input. All possible combinations of these parameters, i.e. its cartesian product, will appear along with variables_in. If there is only one inner list and its elements are tuples, they will be treated as a single element for the cartesiand produt, which is useful when the combination of the parameters was predefined. Default is ``None``.
            inputs_scaler (MinMaxScaler): Scaler to scale the input variables. Default is ``None``.
            outputs_scaler (MinMaxScaler): Scaler to scale the output variables. Default is ``None``.
            snapshots_by_column (bool): If the snapshots from `variables_out` are stored by column. Default is ``True``.
    """

    def __init__(
        self,
        variables_out: Tuple,
        mesh_shape: Tuple = (1,),
        variables_in: np.ndarray = None,
        parameters: List[List[Union[float, Tuple]]] = None,
        inputs_scaler=None,
        outputs_scaler=None,
        snapshots_by_column=True
    ):
        self.parameters = parameters
        self.num_channels = len(variables_out)
        self.mesh_shape = mesh_shape
        if snapshots_by_column:
            variables_out = [variable.T for variable in variables_out]
        if outputs_scaler is not None:
            if not outputs_scaler.is_fitted:
                outputs_scaler.fit(variables_out)
            variables_out = outputs_scaler.transform(variables_out)
        self.variables_out = self._process_variables_out(variables_out)
        if variables_in is not None:
            self.variables_in = self._process_variables_in(variables_in, parameters)
            if inputs_scaler is not None:
                if not inputs_scaler.is_fitted:
                    inputs_scaler.fit([self.variables_in[:, i] for i in range(self.variables_in.shape[1])])
                self.variables_in = inputs_scaler.transform([self.variables_in[:, i] for i in range(self.variables_in.shape[1])])
                self.variables_in = torch.stack(self.variables_in, dim=1)
        else:
            self.variables_in = None

    def _process_variables_out(self, variables_out):
        variables_out_stacked = []
        for variable in variables_out:
            variable = torch.tensor(variable)
            variable = variable.reshape(-1, *self.mesh_shape)
            variables_out_stacked.append(variable)
        variables_out_stacked = torch.stack(variables_out_stacked, dim=1)

        if variables_out_stacked.shape[-1] == 1:  # (N, C, 1) -> (N, C)
            variables_out_stacked = variables_out_stacked.squeeze(-1)
        return variables_out_stacked.float()

    def _process_variables_in(self, variables_in, parameters):
        if parameters is None:
            return torch.tensor(variables_in, dtype=torch.float32)
        
        variables_in = torch.tensor(variables_in, dtype=torch.float32)
        # parameters is a list of lists of floats. Each contains the values that will be repeated for each input coordinate
        # in some sense, it is like a cartesian product of the parameters with the input coordinates
        if len(parameters) == 1:
            cartesian_product = torch.tensor(parameters[0])
        else:
            cartesian_product = torch.tensor(list(product(*parameters)))

        # repeat the variables_in for each element in the cartesian product
        variables_in_repeated = variables_in.repeat(len(cartesian_product), 1)
        # to repeat the cartesian product for each element in variables_in, we need to repeat each element in the cartesian product for the initial length of variables_in
        # parameters_repeated = []
        # for product_element in cartesian_product:
            # parameters_repeated.append(product_element.repeat(len(variables_in), 1))
        # cartesian_product = torch.cat(parameters_repeated, dim=0)
        cartesian_product = cartesian_product.repeat_interleave(variables_in.size(0), dim=0)
        return torch.cat([variables_in_repeated, cartesian_product], dim=1).float()

    def __len__(self):
        return len(self.variables_out)

    def __getitem__(self, idx):
        if self.variables_in is None:
            return self.variables_out[idx]
        return self.variables_in[idx], self.variables_out[idx]
    
    def __add__(self, other):
        if not isinstance(other, Dataset):
            raiseError(f"Cannot add Dataset with {type(other)}")
        if self.variables_in is None:
            variables_in = None
        else:
            variables_in = torch.cat([self.variables_in, other.variables_in], dim=0)
        variables_out = torch.cat([self.variables_out, other.variables_out], dim=0)
        self.variables_in = variables_in
        self.variables_out = variables_out
        return self

    def _crop2D(self, nh, nw):
<<<<<<< HEAD
        self.variables_out = TF.crop(self.variables_out, top=0, left=0, height=nh, width=nw)
        self.mesh_shape    = (nh,nw)
=======
        self.variables_out = self.variables_out[:, :, :nh, :nw]
        self.mesh_shape    = (nh, nw)

    def _crop3D(self, nh, nw, nd):
        self.variables_out = self.variables_out[:, :, :nh, :nw, :nd]
        self.mesh_shape    = (nh, nw, nd)
>>>>>>> 60a20e41

    def _crop3D(self, nh, nw, nd):
        crops = []
        for iz in range(nd):
            crops.append( TF.crop(self.variables_out[:,:,:,:,iz], top=0, left=0, height=nh, width=nw) )
        self.variables_out = torch.stack(crops,dim=-1)
        self.mesh_shape = (nh,nw,nd)

    def crop(self, *args):
        """
        Crop the dataset to a desired shape. The cropping currently works for 2D and 3D meshes.

        Args:
            args (Tuple): Desired shape of the mesh. If the mesh is 2D, the shape should be a tuple with two elements. If the mesh is 3D, the shape should be a tuple with three elements.
        """
        if len(args) == 2: 
            self._crop2D(*args)
        elif len(args) == 3:
            self._crop3D(*args)
        else:
            raiseError(f'Invalid number of dimensions {len(args)} for mesh {self.mesh_shape}')

    def _pad2D(self, n0h, n0w):
        nh, nw = self.mesh_shape
        self.variables_out = TF.pad(self.variables_out, (0, 0, n0w-nw, n0h-nh), padding_mode='constant', fill=0)
        self.mesh_shape    = (n0h,n0w)

<<<<<<< HEAD
    def _crop3D(self, nd, nh, nw, n0d, n0h, n0w):
        # Crop for 3D data
        cropdata = []
        self._nd = nd
        self._nh = nh
        self._nw = nw
    
        # Compute cropping offsets (center cropping)
        crop_d_start = (n0d - nd) // 2
        crop_h_start = (n0h - nh) // 2
        crop_w_start = (n0w - nw) // 2
    
        for ichannel in range(self._n_channels):
            crops = []
            for t in range(self.nt):
                # Extract the snapshot data for the current time step `t` and channel `ichannel`
                isnap = self.data[ichannel][:, t]  # assuming self.data is [n_channels, samples, n0d, n0h, n0w]
                isnap = torch.Tensor(isnap)  # Convert to tensor if not already
    
                # Reshape to 3D (Depth x Height x Width)
                isnap = isnap.view(1, n0d, n0h, n0w)
    
                # Perform 3D cropping using slicing
                isnap_cropped = isnap[:, 
                                      crop_d_start:crop_d_start+nd, 
                                      crop_h_start:crop_h_start+nh, 
                                      crop_w_start:crop_w_start+nw]
    
                # Flatten the cropped tensor and append
                crops.append(isnap_cropped.reshape(nd * nh * nw, 1))
    
            # Concatenate crops for all time steps
            crops = torch.cat(crops, dim=1)
            cropdata.append(crops)
        # Store the cropped data
        self._data = cropdata
=======
    def _pad3D(self, n0h, n0w, n0d):
        nh, nw, nd = self.mesh_shape
        self.variables_out = F.pad(self.variables_out, (0, n0d - nd, 0, n0w - nw, 0, n0h - nh), mode='constant', value=0)
        self.mesh_shape    = (n0h, n0w, n0d)
>>>>>>> 60a20e41

    def pad(self, *args):
        """
        Pad the dataset to a desired shape. The padding currently works for 2D and 3D meshes.

        Args:
            args (Tuple): Desired shape of the mesh. If the mesh is 2D, the shape should be a tuple with two elements. If the mesh is 3D, the shape should be a tuple with three elements.
        """
        if len(args) == 2: 
            self._pad2D(*args)
<<<<<<< HEAD
        elif len(args) == 3: 
=======
        elif len(args) == 3:
>>>>>>> 60a20e41
            self._pad3D(*args)
        else:
            raiseError(f'Invalid number of dimensions {len(args)} for mesh {self.mesh_shape}')

    def get_splits(
        self,
        sizes,
        random=True,
        generator: Optional[Generator] = default_generator,
    ):
        """
        Randomly split a dataset into non-overlapping new datasets of given lengths.

        If a list of fractions that sum up to 1 is given,
        the lengths will be computed automatically as
        floor(frac * len(dataset)) for each fraction provided.

        After computing the lengths, if there are any remainders, 1 count will be
        distributed in round-robin fashion to the lengths
        until there are no remainders left.

        Optionally fix the generator for reproducible results.

        Args:
                sizes (sequence): lengths or fractions of splits to be produced
                generator (Generator): Generator used for the random permutation.
        """
        if np.isclose(sum(sizes), 1) and sum(sizes) <= 1:
            subset_lengths: List[int] = []
            for i, frac in enumerate(sizes):
                if frac < 0 or frac > 1:
                    raise ValueError(f"Fraction at index {i} is not between 0 and 1")
                n_items_in_split = int(
                    np.floor(len(self) * frac)  # type: ignore[arg-type]
                )
                subset_lengths.append(n_items_in_split)
            remainder = len(self) - sum(subset_lengths)  # type: ignore[arg-type]
            # add 1 to all the lengths in round-robin fashion until the remainder is 0
            for i in range(remainder):
                idx_to_add_at = i % len(subset_lengths)
                subset_lengths[idx_to_add_at] += 1
            sizes = subset_lengths
            for i, length in enumerate(sizes):
                if length == 0:
                    raiseWarning(
                        f"Length of split at index {i} is 0. "
                        f"This might result in an empty dataset."
                    )

        # Cannot verify that dataset is Sized
        if sum(sizes) != len(self):  # type: ignore[arg-type]
            raise ValueError(
                "Sum of input lengths does not equal the length of the input dataset!"
            )
        if random:
            indices = randperm(sum(sizes), generator=generator).tolist()  # type: ignore[arg-type, call-overload]
        else:
            indices = list(range(sum(sizes)))
        sizes = cast(Sequence[int], sizes)
        return [
            Subset(self, indices[offset - length : offset])
            for offset, length in zip(accumulate(sizes), sizes)
        ]


def create_results_folder(RESUDIR,echo=True):
    if not os.path.exists(RESUDIR):
        os.makedirs(RESUDIR)
        if echo: print(f"Folder created: {RESUDIR}")
    else:
        if echo: print(f"Folder already exists: {RESUDIR}")


def select_device(device=DEVICE):
    torch.device(device)
    return device


class betaLinearScheduler:
    """Beta schedule, linear growth to max value
    Args:
       start_value (float): initial value of beta
       end_value (float): final value of beta
       warmup (int): number of epochs to reach final value"""

    def __init__(self, start_value, end_value, start_epoch, warmup):
        self.start_value = start_value
        self.end_value = end_value
        self.start_epoch = start_epoch
        self.warmup = warmup

    def getBeta(self, epoch):
        if epoch < self.start_epoch:
            return 0
        else:
            if epoch < self.warmup:
                beta = self.start_value + (self.end_value - self.start_value) * (
                    epoch - self.start_epoch
                ) / (self.warmup - self.start_epoch)
                return beta
            else:
                return self.end_value<|MERGE_RESOLUTION|>--- conflicted
+++ resolved
@@ -225,17 +225,12 @@
         return self
 
     def _crop2D(self, nh, nw):
-<<<<<<< HEAD
-        self.variables_out = TF.crop(self.variables_out, top=0, left=0, height=nh, width=nw)
-        self.mesh_shape    = (nh,nw)
-=======
         self.variables_out = self.variables_out[:, :, :nh, :nw]
         self.mesh_shape    = (nh, nw)
 
     def _crop3D(self, nh, nw, nd):
         self.variables_out = self.variables_out[:, :, :nh, :nw, :nd]
         self.mesh_shape    = (nh, nw, nd)
->>>>>>> 60a20e41
 
     def _crop3D(self, nh, nw, nd):
         crops = []
@@ -263,49 +258,10 @@
         self.variables_out = TF.pad(self.variables_out, (0, 0, n0w-nw, n0h-nh), padding_mode='constant', fill=0)
         self.mesh_shape    = (n0h,n0w)
 
-<<<<<<< HEAD
-    def _crop3D(self, nd, nh, nw, n0d, n0h, n0w):
-        # Crop for 3D data
-        cropdata = []
-        self._nd = nd
-        self._nh = nh
-        self._nw = nw
-    
-        # Compute cropping offsets (center cropping)
-        crop_d_start = (n0d - nd) // 2
-        crop_h_start = (n0h - nh) // 2
-        crop_w_start = (n0w - nw) // 2
-    
-        for ichannel in range(self._n_channels):
-            crops = []
-            for t in range(self.nt):
-                # Extract the snapshot data for the current time step `t` and channel `ichannel`
-                isnap = self.data[ichannel][:, t]  # assuming self.data is [n_channels, samples, n0d, n0h, n0w]
-                isnap = torch.Tensor(isnap)  # Convert to tensor if not already
-    
-                # Reshape to 3D (Depth x Height x Width)
-                isnap = isnap.view(1, n0d, n0h, n0w)
-    
-                # Perform 3D cropping using slicing
-                isnap_cropped = isnap[:, 
-                                      crop_d_start:crop_d_start+nd, 
-                                      crop_h_start:crop_h_start+nh, 
-                                      crop_w_start:crop_w_start+nw]
-    
-                # Flatten the cropped tensor and append
-                crops.append(isnap_cropped.reshape(nd * nh * nw, 1))
-    
-            # Concatenate crops for all time steps
-            crops = torch.cat(crops, dim=1)
-            cropdata.append(crops)
-        # Store the cropped data
-        self._data = cropdata
-=======
     def _pad3D(self, n0h, n0w, n0d):
         nh, nw, nd = self.mesh_shape
-        self.variables_out = F.pad(self.variables_out, (0, n0d - nd, 0, n0w - nw, 0, n0h - nh), mode='constant', value=0)
+        self.variables_out = F.pad(self.variables_out, (0, 0, n0d-nd, n0w-nw, n0h-nh), mode='constant', value=0)
         self.mesh_shape    = (n0h, n0w, n0d)
->>>>>>> 60a20e41
 
     def pad(self, *args):
         """
@@ -316,11 +272,7 @@
         """
         if len(args) == 2: 
             self._pad2D(*args)
-<<<<<<< HEAD
-        elif len(args) == 3: 
-=======
         elif len(args) == 3:
->>>>>>> 60a20e41
             self._pad3D(*args)
         else:
             raiseError(f'Invalid number of dimensions {len(args)} for mesh {self.mesh_shape}')
