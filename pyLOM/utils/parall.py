--- conflicted
+++ resolved
@@ -36,7 +36,7 @@
 		remainder = irange - rangePerProcess*nWorkers
 		if remainder > whoAmI:
 			istart_l += whoAmI
-			iend_l   += whoAmI+1;
+			iend_l   += whoAmI+1
 		else:
 			istart_l += remainder
 			iend_l   += remainder
@@ -84,94 +84,6 @@
 	'''
 	return MPI_RANK == root or MPI_SIZE == 1
 
-<<<<<<< HEAD
-
-def mpi_barrier():
-	'''
-	Implements the barrier
-	'''
-	MPI_COMM.Barrier()
-
-
-def mpi_send(f,dest,tag=0):
-	'''
-	Implements the send operation
-	'''
-	MPI_COMM.send(f,dest,tag=tag)
-
-
-def mpi_recv(**kwargs):
-	'''
-	Implements the recieve operation
-	'''
-	return MPI_COMM.recv(**kwargs)
-
-
-def mpi_sendrecv(buff,**kwargs):
-	'''
-	Implements the sendrecv operation
-	'''
-	return MPI_COMM.sendrecv(buff,**kwargs)
-
-
-def mpi_scatter(sendbuff,root=0,do_split=False):
-	'''
-	Send an array among the processors and split
-	if necessary.
-	'''
-	if MPI_SIZE > 1:
-		return MPI_COMM.scatter(split(sendbuff,root=root),root=root) if do_split else MPI_COMM.scatter(sendbuff,root=root)
-	return sendbuff
-
-
-def mpi_gather(sendbuff,root=0,all=False):
-	'''
-	Gather an array from all the processors.
-	'''
-	if MPI_SIZE > 1:
-		if not isinstance(sendbuff,np.ndarray) and not isinstance(sendbuff,list): sendbuff = [sendbuff]
-		if all:
-			out = np.array(MPI_COMM.allgather(sendbuff))
-			return np.concatenate(out,axis=0)
-		else:
-			out = np.array(MPI_COMM.gather(sendbuff,root=root))
-			return np.concatenate(out,axis=0) if MPI_RANK == root else None
-	return sendbuff
-
-
-def mpi_reduce(sendbuff,root=0,op='sum',all=False):
-	'''
-	Reduce an array from all the processors.
-	'''
-	if MPI_SIZE > 1:
-		if isinstance(op,str):
-			if 'sum'    in op: opf = MPI.SUM
-			if 'max'    in op: opf = MPI.MAX
-			if 'min'    in op: opf = MPI.MIN
-			if 'argmin' in op: opf = MPI.MINLOC
-			if 'nanmin' in op: opf = mpi_nanmin
-			if 'nanmax' in op: opf = mpi_nanmax
-			if 'nansum' in op: opf = mpi_nansum
-		else:
-			opf = op
-		if all:
-			return MPI_COMM.allreduce(sendbuff,op=opf)
-		else:
-			out = MPI_COMM.reduce(sendbuff,op=opf,root=root)
-			return out if root == MPI_RANK else sendbuff
-	else:
-		return sendbuff
-
-
-def mpi_bcast(sendbuff,root=0):
-	'''
-	Implements the broadcast operation
-	'''
-	return MPI_COMM.bcast(sendbuff,root=root)
-
-
-=======
->>>>>>> 8a3dd19b
 def pprint(rank,*args,**kwargs):
 	'''
 	Print alternative for parallel codes. It works as
