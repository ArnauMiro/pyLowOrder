#!/usr/bin/env python
#
# pyLOM - Python Low Order Modeling.
#
# Math operations Module
#
# Last rev: 27/10/2021

# Vector matrix routines
<<<<<<< HEAD
from .wrapper import transpose, vector_sum, vector_norm, matmul, matmulp, vecmat, argsort, eigen, polar, cholesky, vandermonde, conj, diag, inv, flip, vandermondeTime, time_delay_embedding, data_splitting
# Averaging routines
from .wrapper import temporal_mean, subtract_mean, RMSE, energy, columnwise_mre
=======
from .maths      import transpose, vector_sum, vector_norm, vector_mean, matmul, matmulp, vecmat, argsort, eigen, polar, cholesky, vandermonde, conj, diag, inv, flip, vandermondeTime
# Averaging routines
from .averaging  import temporal_mean, subtract_mean
# Truncation routines
from .truncation import compute_truncation_residual, energy
# Statistics routines
from .stats      import RMSE, MAE, r2
>>>>>>> 8a3dd19b
# SVD routines
from .svd        import qr, svd, tsqr, randomized_qr, init_qr_streaming, update_qr_streaming, tsqr_svd, randomized_svd
# FFT routines
from .fft        import hammwin, fft
# Geometry and mesh routines
from .geometric  import cellCenters, normals, euclidean_d
# Regression routines
from .regression import least_squares, ridge_regresion


del maths, averaging, truncation, stats, geometric, regression<|MERGE_RESOLUTION|>--- conflicted
+++ resolved
@@ -7,19 +7,13 @@
 # Last rev: 27/10/2021
 
 # Vector matrix routines
-<<<<<<< HEAD
-from .wrapper import transpose, vector_sum, vector_norm, matmul, matmulp, vecmat, argsort, eigen, polar, cholesky, vandermonde, conj, diag, inv, flip, vandermondeTime, time_delay_embedding, data_splitting
-# Averaging routines
-from .wrapper import temporal_mean, subtract_mean, RMSE, energy, columnwise_mre
-=======
-from .maths      import transpose, vector_sum, vector_norm, vector_mean, matmul, matmulp, vecmat, argsort, eigen, polar, cholesky, vandermonde, conj, diag, inv, flip, vandermondeTime
+from .maths      import transpose, vector_sum, vector_norm, vector_mean, matmul, matmulp, vecmat, argsort, eigen, polar, cholesky, vandermonde, conj, diag, inv, flip, vandermondeTime, time_delay_embedding
 # Averaging routines
 from .averaging  import temporal_mean, subtract_mean
 # Truncation routines
 from .truncation import compute_truncation_residual, energy
 # Statistics routines
-from .stats      import RMSE, MAE, r2
->>>>>>> 8a3dd19b
+from .stats      import RMSE, MAE, r2, columnwise_r2, data_splitting
 # SVD routines
 from .svd        import qr, svd, tsqr, randomized_qr, init_qr_streaming, update_qr_streaming, tsqr_svd, randomized_svd
 # FFT routines
