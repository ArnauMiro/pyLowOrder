#!/usr/bin/env python
#
# pyLOM - Python Low Order Modeling.
#
# Math operations Module
#
# Last rev: 27/10/2021

__VERSION__ = '1.0.0'

# Vector matrix routines
from .wrapper import transpose, vector_norm, matmul, complex_matmul, matmul_paral, vecmat, eigen, polar, cholesky, vandermonde, conj, diag, inv, flip
# Averaging routines
from .wrapper import temporal_mean, subtract_mean, RMSE
# SVD routines
<<<<<<< HEAD
from .wrapper import qr, svd, tsqr_svd
=======
from .wrapper import qr, svd, tsqr, tsqr_svd
>>>>>>> 5c8ddf0c
# FFT routines
from .wrapper import fft


del wrapper<|MERGE_RESOLUTION|>--- conflicted
+++ resolved
@@ -13,11 +13,7 @@
 # Averaging routines
 from .wrapper import temporal_mean, subtract_mean, RMSE
 # SVD routines
-<<<<<<< HEAD
-from .wrapper import qr, svd, tsqr_svd
-=======
 from .wrapper import qr, svd, tsqr, tsqr_svd
->>>>>>> 5c8ddf0c
 # FFT routines
 from .wrapper import fft
 
