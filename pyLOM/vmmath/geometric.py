#!/usr/bin/env cpython
#
# pyLOM - Python Low Order Modeling.
#
# Math operations module - geometry.
#
# Last rev: 27/10/2021
from __future__ import print_function, division

import numpy as np
from collections import defaultdict, deque

from ..utils.gpu import cp
from ..utils     import cr_nvtx as cr, mpi_reduce


@cr('math.euclidean_d')
def euclidean_d(X):
	'''
	Compute Euclidean distances between simulations.

	In:
		- X: NxM Data matrix with N points in the mesh for M simulations
	Returns:
		- D: MxM distance matrix 
	'''
	p = cp if type(X) is cp.ndarray else np
	# Extract dimensions
	_,M = X.shape
	# Initialize distance matrix
	D = p.zeros((M,M),X.dtype)
	for i in range(M):
		for j in range(i+1,M,1):
			# Local sum on the partition
			d2 = p.sum((X[:,i]-X[:,j])*(X[:,i]-X[:,j]))
			# Global sum over the partitions
			dG = p.sqrt(mpi_reduce(d2,all=True))
			# Fill output
			D[i,j] = dG
			D[j,i] = dG
	# Return the mdistance matrix
	return D


@cr('math.cellCenters')
def cellCenters(xyz:np.ndarray,conec:np.ndarray) -> np.ndarray:
	r'''
	Compute the cell centers given a list 
	of elements.

	Args:
		xyz (np.ndarray):   node positions
		conec (np.ndarray): connectivity array

	Returns:
		np.ndarray: center positions
	'''
	p = cp if type(xyz) is cp.ndarray else np
	xyz_cen = p.zeros((conec.shape[0],xyz.shape[1]),xyz.dtype)
	for ielem in range(conec.shape[0]):
		# Get the values of the field and the positions of the element
		c = conec[ielem,conec[ielem,:]>=0]
		xyz_cen[ielem,:] = p.mean(xyz[c,:],axis=0)
	return xyz_cen

@cr('math.normals')
def normals(xyz:np.ndarray,conec:np.ndarray) -> np.ndarray:
	r'''
	Compute the cell normals given a list 
	of elements.

	Args:
		xyz (np.ndarray):   node positions
		conec (np.ndarray): connectivity array

	Returns:
		np.ndarray: cell normals
	'''
	p = cp if type(xyz) is cp.ndarray else np
	normals = p.zeros(((conec.shape[0],3)),xyz.dtype)
	for ielem in range(conec.shape[0]):
		# Get the values of the field and the positions of the element
		c     = conec[ielem,conec[ielem,:]>=0]
		xyzel =  xyz[c,:]
		# Compute centroid
		cen  = p.mean(xyzel,axis=0)
		# Compute normal
		for inod in range(len(c)):
			u = xyzel[inod]   - cen
			v = xyzel[inod-1] - cen
			normals[ielem,:] += 0.5*p.cross(u,v)
	return normals

<<<<<<< HEAD
@cr('math.edge_to_cells')
def edge_to_cells(conec):
	'''
	Build a dictionary that maps each edge to the cells that share it.
	'''
	ncells = conec.shape[0]
	edge_to_cells = defaultdict(set)

	for cell_id in range(ncells):
		# Get the nodes of the cell
		cell_nodes = conec[cell_id]
		for i in range(len(cell_nodes)):
			# We are assuming the nodes are ciclically ordered.
			v1, v2 = sorted([cell_nodes[i], cell_nodes[(i+1) % len(cell_nodes)]]) # Sort IDs
			edge_to_cells[(v1, v2)].add(cell_id)  # Associate the cell with the edge

	return edge_to_cells

@cr('math.neighbors_dict')
def neighbors_dict(connectivity):
	'''
	Build a dictionary that maps each cell to its neighbors.
	'''
	ncells = connectivity.shape[0]

	# Dictionary that maps each edge to the cells that share it
	edge_dict = edge_to_cells(connectivity)

	# Dictionary that maps each cell to its neighbors
	neighbors_dict = {i: set() for i in range(ncells)}

	for edge, cells in edge_dict.items():
		cells = list(cells)
		if len(cells) == 2:  # If there are two cells sharing the edge
			c1, c2 = cells
			neighbors_dict[c1].add(c2)
			neighbors_dict[c2].add(c1)

	return neighbors_dict

@cr('math.fix_coherence')
def fix_normals_coherence(normals, connectivity):
	'''
	Ensure the coherence of the normals of the cells.
	'''
	num_cells = connectivity.shape[0]

	# Dictionary that maps each cell to its neighbors
	edge_dict = edge_to_cells(connectivity)

	# Dictionary mapping each cell to its neighbors
	adjacency = neighbors_dict(connectivity)

    # Find the cells that are on the border
	border_cells = set()
	for e, faces in edge_dict.items():
		if len(faces) == 1:  # If the edge is on the border
			border_cells.add(faces[0])

    # Propagate the normals using a BFS algorithm
	visited = np.zeros(num_cells, dtype=bool)
	queue = deque([next(iter(border_cells))])  # Start from a border cell
	visited[queue[0]] = True

	while queue:
		current = queue.popleft()
		for neighbor in adjacency[current]:
			if not visited[neighbor]:
                # Check if the normals are consistent
				if np.dot(normals[current], normals[neighbor]) < 0:
					normals[neighbor] *= -1  # Invert the normal

				visited[neighbor] = True
				queue.append(neighbor)

    # Adjust the normals of the border cells
	border_normals = normals[list(border_cells)]
	avg_internal_normal = np.mean(normals[~np.isin(range(num_cells), list(border_cells))], axis=0)

    # If the average normal of the border cells is pointing inwards, invert all the normals
	if np.dot(np.mean(border_normals, axis=0), avg_internal_normal) < 0:
		for i in border_cells:
			normals[i] *= -1

    # # Invertir todas las normales para que apunten hacia afuera
	# normals = -1*normals

	return normals

@cr('math.edge_normals')
def edge_normals(nodes_xyz, cell_normal, num_nodes):
	'''
	Compute the edge normals (pointing outwards) of a cell given the nodes of the cell, the number of nodes and the cell normal.

	In:
		- nodes_xyz: List or array of the node coordinates of the cell
		- num_nodes: Number of nodes of the cell
		- cell_normal: Normal to the plane of the cell

	Returns:
		- edge_normals: List of the edge normals of the cell
=======
@cr('math.euclidean_d')
def euclidean_d(X:np.ndarray) -> np.ndarray:
	r'''
	Compute the Euclidean distances between simulations.

	Args:
		X (np.ndarray): NxM Data matrix with N points in the mesh for M simulations

	Returns:
		np.ndarray: MxM distance matrix 
>>>>>>> 9502b9c8
	'''
	edge_normals = []
	# Iterate over each edge of the cell
	for i in range(len(nodes_xyz)):
		v1, v2 = nodes_xyz[i], nodes_xyz[(i + 1) % num_nodes]  # Get the edge vertices
		edge = v2 - v1  # Get the edge vector

		edge_normal = np.cross(edge, cell_normal)  # Compute the edge normal
		edge_normal /= np.linalg.norm(edge_normal)  # Normalize the edge normal

		# Ensure the edge normal is pointing outwards (assumes convex polygon)
		auxiliary_node = nodes_xyz[(i+2) % num_nodes]
		midpoint = (v1 + v2) / 2

		if np.dot(midpoint - auxiliary_node, edge_normal) < 0:
			edge_normal *= -1

		edge_normals.append(edge_normal)

	return edge_normals<|MERGE_RESOLUTION|>--- conflicted
+++ resolved
@@ -63,6 +63,7 @@
 		xyz_cen[ielem,:] = p.mean(xyz[c,:],axis=0)
 	return xyz_cen
 
+
 @cr('math.normals')
 def normals(xyz:np.ndarray,conec:np.ndarray) -> np.ndarray:
 	r'''
@@ -91,7 +92,7 @@
 			normals[ielem,:] += 0.5*p.cross(u,v)
 	return normals
 
-<<<<<<< HEAD
+
 @cr('math.edge_to_cells')
 def edge_to_cells(conec):
 	'''
@@ -110,6 +111,7 @@
 
 	return edge_to_cells
 
+
 @cr('math.neighbors_dict')
 def neighbors_dict(connectivity):
 	'''
@@ -193,18 +195,6 @@
 
 	Returns:
 		- edge_normals: List of the edge normals of the cell
-=======
-@cr('math.euclidean_d')
-def euclidean_d(X:np.ndarray) -> np.ndarray:
-	r'''
-	Compute the Euclidean distances between simulations.
-
-	Args:
-		X (np.ndarray): NxM Data matrix with N points in the mesh for M simulations
-
-	Returns:
-		np.ndarray: MxM distance matrix 
->>>>>>> 9502b9c8
 	'''
 	edge_normals = []
 	# Iterate over each edge of the cell
