#!/usr/bin/env cpython
#
# pyLOM - Python Low Order Modeling.
#
# Math operations module.
#
# Last rev: 27/10/2021
from __future__ import print_function, division

from   numpy.lib.stride_tricks import sliding_window_view

cimport cython
cimport numpy as np

import numpy as np

from libc.stdlib   cimport malloc, free
from libc.string   cimport memcpy, memset
from libc.math     cimport sqrt, atan2
from libc.time     cimport time

# Fix as Open MPI does not support MPI-4 yet, and there is no nice way that I know to automatically adjust Cython to missing stuff in C header files.
# Source: https://github.com/mpi4py/mpi4py/issues/525
cdef extern from *:
	"""
	#include <mpi.h>
	
	#if (MPI_VERSION < 3) && !defined(PyMPI_HAVE_MPI_Message)
	typedef void *PyMPI_MPI_Message;
	#define MPI_Message PyMPI_MPI_Message
	#endif
	
	#if (MPI_VERSION < 4) && !defined(PyMPI_HAVE_MPI_Session)
	typedef void *PyMPI_MPI_Session;
	#define MPI_Session PyMPI_MPI_Session
	#endif
	"""
from mpi4py.libmpi cimport MPI_Comm
from mpi4py        cimport MPI
from mpi4py         import MPI

from ..utils.cr     import cr
from ..utils.errors import raiseError


## Expose C functions
cdef extern from "vector_matrix.h" nogil:
	# Single precision
	cdef void   c_stranspose        "stranspose"(float *A, float *B, const int m, const int n)
	cdef float  c_svector_norm      "svector_norm"(float *v, int start, int n)
	cdef void   c_smatmult          "smatmult"(float *C, float *A, float *B, const int m, const int n, const int k, const char *TA, const char *TB)
	cdef void   c_smatmul           "smatmul"(float *C, float *A, float *B, const int m, const int n, const int k)
	cdef void   c_smatmulp          "smatmulp"(float *C, float *A, float *B, const int m, const int n, const int k)
	cdef void   c_svecmat           "svecmat"(float *v, float *A, const int m, const int n)
	cdef int    c_sinverse          "sinverse"(float *A, int N, char *UoL)
	cdef float  c_sRMSE             "sRMSE"(float *A, float *B, const int m, const int n, MPI_Comm comm)
	cdef void   c_ssort             "ssort"(float *v, int *index, int n)
	# Double precision
	cdef void   c_dtranspose        "dtranspose"(double *A, double *B, const int m, const int n)
	cdef double c_dvector_norm      "dvector_norm"(double *v, int start, int n)
	cdef void   c_dmatmult          "dmatmult"(double *C, double *A, double *B, const int m, const int n, const int k, const char *TA, const char *TB)
	cdef void   c_dmatmul           "dmatmul"(double *C, double *A, double *B, const int m, const int n, const int k)
	cdef void   c_dmatmulp          "dmatmulp"(double *C, double *A, double *B, const int m, const int n, const int k)
	cdef void   c_dvecmat           "dvecmat"(double *v, double *A, const int m, const int n)
	cdef int    c_dinverse          "dinverse"(double *A, int N, char *UoL)
	cdef double c_dRMSE             "dRMSE"(double *A, double *B, const int m, const int n, MPI_Comm comm)
	cdef void   c_dsort             "dsort"(double *v, int *index, int n)
	# Single complex precision
	cdef void   c_cmatmult          "cmatmult"(np.complex64_t *C, np.complex64_t *A, np.complex64_t *B, const int m, const int n, const int k, const char *TA, const char *TB)
	cdef void   c_cmatmul           "cmatmul"(np.complex64_t *C, np.complex64_t *A, np.complex64_t *B, const int m, const int n, const int k)
	cdef void 	c_cmatmulp          "cmatmulp"(np.complex64_t *C, np.complex64_t *A, np.complex64_t *B, const int m, const int n, const int k)
	cdef void   c_cvecmat           "cvecmat"(np.complex64_t *v, np.complex64_t *A, const int m, const int n)
	cdef int    c_cinverse          "cinverse"(np.complex64_t *A, int N, char *UoL)
	cdef int    c_ceigen            "ceigen"(float *real, float *imag, np.complex64_t *vecs, float *A, const int m, const int n)
	cdef int    c_ccholesky         "ccholesky"(np.complex64_t *A, int N)
	cdef void   c_cvandermonde      "cvandermonde"(np.complex64_t *Vand, float *real, float *imag, int m, int n)
	cdef void   c_cvandermonde_time "cvandermondeTime"(np.complex64_t *Vand, float *real, float *imag, int m, int n, float* t)
	cdef void   c_csort             "csort"(np.complex64_t *v, int *index, int n)
	# Double complex precision
	cdef void   c_zmatmult          "zmatmult"(np.complex128_t *C, np.complex128_t *A, np.complex128_t *B, const int m, const int n, const int k, const char *TA, const char *TB)
	cdef void   c_zmatmul           "zmatmul"(np.complex128_t *C, np.complex128_t *A, np.complex128_t *B, const int m, const int n, const int k)
	cdef void 	c_zmatmulp          "zmatmulp"(np.complex128_t *C, np.complex128_t *A, np.complex128_t *B, const int m, const int n, const int k)
	cdef void   c_zvecmat           "zvecmat"(np.complex128_t *v, np.complex128_t *A, const int m, const int n)
	cdef int    c_zinverse          "zinverse"(np.complex128_t *A, int N, char *UoL)
	cdef int    c_zeigen            "zeigen"(double *real, double *imag, np.complex128_t *vecs, double *A, const int m, const int n)
	cdef int    c_zcholesky         "zcholesky"(np.complex128_t *A, int N)
	cdef void   c_zvandermonde      "zvandermonde"(np.complex128_t *Vand, double *real, double *imag, int m, int n)
	cdef void   c_zvandermonde_time "zvandermondeTime"(np.complex128_t *Vand, double *real, double *imag, int m, int n, double* t)
	cdef void   c_zsort             "zsort"(np.complex128_t *v, int *index, int n)
cdef extern from "averaging.h":
	# Single precision
	cdef void c_stemporal_mean "stemporal_mean"(float *out, float *X, const int m, const int n)
	cdef void c_ssubtract_mean "ssubtract_mean"(float *out, float *X, float *X_mean, const int m, const int n)
	# Double precision
	cdef void c_dtemporal_mean "dtemporal_mean"(double *out, double *X, const int m, const int n)
	cdef void c_dsubtract_mean "dsubtract_mean"(double *out, double *X, double *X_mean, const int m, const int n)
cdef extern from "svd.h":
	# Single precision
	cdef int c_sqr             "sqr"            (float *Q,  float *R, float *A,  const int m, const int n)
	cdef int c_ssvd            "ssvd"           (float *U,  float *S, float *V,  float *Y,    const int m, const int n)
	cdef int c_stsqr           "stsqr"          (float *Qi, float *R, float *Ai, const int m, const int n, MPI_Comm comm)
	cdef int c_stsqr_svd       "stsqr_svd"      (float *Ui, float *S, float *VT, float *Ai,   const int m, const int n, MPI_Comm comm)
	cdef int c_srandomized_svd "srandomized_svd"(float *Ui, float *S, float *VT, float *Ai,   const int m, const int n, const int r, const int q, unsigned int seed, MPI_Comm comm)
	# Double precision
	cdef int c_dqr             "dqr"            (double *Q,  double *R, double *A,  const int m, const int n)
	cdef int c_dsvd            "dsvd"           (double *U,  double *S, double *V,  double *Y,   const int m, const int n)
	cdef int c_dtsqr           "dtsqr"          (double *Qi, double *R, double *Ai, const int m, const int n, MPI_Comm comm)
	cdef int c_dtsqr_svd       "dtsqr_svd"      (double *Ui, double *S, double *VT, double *Ai,  const int m, const int n, MPI_Comm comm)
	cdef int c_drandomized_svd "drandomized_svd"(double *Ui, double *S, double *VT, double *Ai,  const int m, const int n, const int r, const int q, unsigned int seed, MPI_Comm comm)
	# Single complex precision
	cdef int c_cqr        "cqr"      (np.complex64_t *Q,  np.complex64_t *R, np.complex64_t *A,  const int m,        const int n)
	cdef int c_csvd       "csvd"     (np.complex64_t *U,  float *S,          np.complex64_t *V,  np.complex64_t *Y,  const int m, const int n)
	cdef int c_ctsqr      "ctsqr"    (np.complex64_t *Qi, np.complex64_t *R, np.complex64_t *Ai, const int m,        const int n, MPI_Comm comm)
	cdef int c_ctsqr_svd  "ctsqr_svd"(np.complex64_t *Ui, float *S,          np.complex64_t *VT, np.complex64_t *Ai, const int m, const int n, MPI_Comm comm)
	# Double complex precision
	cdef int c_zqr        "zqr"      (np.complex128_t *Q,  np.complex128_t *R, np.complex128_t *A,  const int m,         const int n)
	cdef int c_zsvd       "zsvd"     (np.complex128_t *U,  double *S,          np.complex128_t *V,  np.complex128_t *Y,  const int m, const int n)
	cdef int c_ztsqr      "ztsqr"    (np.complex128_t *Qi, np.complex128_t *R, np.complex128_t *Ai, const int m,         const int n, MPI_Comm comm)
	cdef int c_ztsqr_svd  "ztsqr_svd"(np.complex128_t *Ui, double *S,          np.complex128_t *VT, np.complex128_t *Ai, const int m, const int n, MPI_Comm comm)
cdef extern from "fft.h":
	cdef int USE_FFTW3 "_USE_FFTW3"
<<<<<<< HEAD
	cdef void c_fft "fft"(double *psd, double *y, const double dt, const int n)
	cdef void c_nfft "nfft"(double *psd, double *t, double* y, const int n)
cdef extern from "complex.h":
	cdef np.complex128_t cexp "cexp"(np.complex128_t z)
=======
	# Single precision
	cdef void c_sfft  "sfft" (float *psd, float *y, const float dt, const int n)
	cdef void c_snfft "snfft"(float *psd, float *t, float* y,       const int n)
	# Double precision
	cdef void c_dfft  "dfft" (double *psd, double *y, const double dt, const int n)
	cdef void c_dnfft "dnfft"(double *psd, double *t, double* y,       const int n)
>>>>>>> 0ffcba97


## Fused type between double and complex
ctypedef fused real:
	float
	double
ctypedef fused real_complex:
	np.complex64_t
	np.complex128_t
ctypedef fused real_full:
	float
	double
	np.complex64_t
	np.complex128_t


## Cython functions
@cython.boundscheck(False) # turn off bounds-checking for entire function
@cython.wraparound(False)  # turn off negative index wrapping for entire function
@cython.nonecheck(False)
@cython.cdivision(True)    # turn off zero division check
cdef np.ndarray[np.float32_t,ndim=2] _stranspose(float[:,:] A):
	'''
	Transposed of matrix A
	'''
	cdef int m = A.shape[0], n = A.shape[1]
	cdef np.ndarray[np.float32_t,ndim=2] At = np.zeros((n,m),dtype=np.float32)
	c_stranspose(&A[0,0], &At[0,0], m,n)
	return At

@cython.boundscheck(False) # turn off bounds-checking for entire function
@cython.wraparound(False)  # turn off negative index wrapping for entire function
@cython.nonecheck(False)
@cython.cdivision(True)    # turn off zero division check
cdef np.ndarray[np.double_t,ndim=2] _dtranspose(double[:,:] A):
	'''
	Transposed of matrix A
	'''
	cdef int m = A.shape[0], n = A.shape[1]
	cdef np.ndarray[np.double_t,ndim=2] At = np.zeros((n,m),dtype=np.double)
	c_dtranspose(&A[0,0], &At[0,0], m,n)
	return At

@cr('math.transpose')
@cython.boundscheck(False) # turn off bounds-checking for entire function
@cython.wraparound(False)  # turn off negative index wrapping for entire function
@cython.nonecheck(False)
@cython.cdivision(True)    # turn off zero division check
def transpose(real[:,:] A):
	'''
	Transposed of matrix A
	'''
	if real is double:
		return _dtranspose(A)
	else:
		return _stranspose(A)

@cython.boundscheck(False) # turn off bounds-checking for entire function
@cython.wraparound(False)  # turn off negative index wrapping for entire function
@cython.nonecheck(False)
@cython.cdivision(True)    # turn off zero division check
cdef float _svector_norm(float[:] v, int start=0):
	'''
	L2 norm of a vector
	'''
	cdef int n = v.shape[0]
	cdef float norm = 0.
	norm = c_svector_norm(&v[0],start,n)
	return norm

@cython.boundscheck(False) # turn off bounds-checking for entire function
@cython.wraparound(False)  # turn off negative index wrapping for entire function
@cython.nonecheck(False)
@cython.cdivision(True)    # turn off zero division check
cdef double _dvector_norm(double[:] v, int start=0):
	'''
	L2 norm of a vector
	'''
	cdef int n = v.shape[0]
	cdef double norm = 0.
	norm = c_dvector_norm(&v[0],start,n)
	return norm

@cr('math.vector_norm')
@cython.boundscheck(False) # turn off bounds-checking for entire function
@cython.wraparound(False)  # turn off negative index wrapping for entire function
@cython.nonecheck(False)
@cython.cdivision(True)    # turn off zero division check
def vector_norm(real[:] v, int start=0):
	'''
	L2 norm of a vector
	'''
	if real is double:
		return _dvector_norm(v,start)
	else:
		return _svector_norm(v,start)

@cython.boundscheck(False) # turn off bounds-checking for entire function
@cython.wraparound(False)  # turn off negative index wrapping for entire function
@cython.nonecheck(False)
@cython.cdivision(True)    # turn off zero division check
cdef np.ndarray[np.float32_t,ndim=2] _smatmul(float[:,:] A, float[:,:] B):
	'''
	Matrix multiplication C = A x B
	'''
	cdef int m = A.shape[0], k = A.shape[1], n = B.shape[1]
	cdef np.ndarray[np.float32_t,ndim=2] C = np.zeros((m,n),dtype=np.float32)
	c_smatmul(&C[0,0],&A[0,0],&B[0,0],m,n,k)
	return C

@cython.boundscheck(False) # turn off bounds-checking for entire function
@cython.wraparound(False)  # turn off negative index wrapping for entire function
@cython.nonecheck(False)
@cython.cdivision(True)    # turn off zero division check
cdef np.ndarray[np.double_t,ndim=2] _dmatmul(double[:,:] A, double[:,:] B):
	'''
	Matrix multiplication C = A x B
	'''
	cdef int m = A.shape[0], k = A.shape[1], n = B.shape[1]
	cdef np.ndarray[np.double_t,ndim=2] C = np.zeros((m,n),dtype=np.double)
	c_dmatmul(&C[0,0],&A[0,0],&B[0,0],m,n,k)
	return C

@cython.boundscheck(False) # turn off bounds-checking for entire function
@cython.wraparound(False)  # turn off negative index wrapping for entire function
@cython.nonecheck(False)
@cython.cdivision(True)    # turn off zero division check
cdef np.ndarray[np.complex64_t,ndim=2] _cmatmul(np.complex64_t[:,:] A, np.complex64_t[:,:] B):
	'''
	Matrix multiplication C = A x B
	'''
	cdef int m = A.shape[0], k = A.shape[1], n = B.shape[1]
	cdef np.ndarray[np.complex64_t,ndim=2] C = np.zeros((m,n),dtype=np.complex64)
	c_cmatmul(&C[0,0],&A[0,0],&B[0,0],m,n,k)
	return C

@cython.boundscheck(False) # turn off bounds-checking for entire function
@cython.wraparound(False)  # turn off negative index wrapping for entire function
@cython.nonecheck(False)
@cython.cdivision(True)    # turn off zero division check
cdef np.ndarray[np.complex128_t,ndim=2] _zmatmul(np.complex128_t[:,:] A, np.complex128_t[:,:] B):
	'''
	Matrix multiplication C = A x B
	'''
	cdef int m = A.shape[0], k = A.shape[1], n = B.shape[1]
	cdef np.ndarray[np.complex128_t,ndim=2] C = np.zeros((m,n),dtype=np.complex128)
	c_zmatmul(&C[0,0],&A[0,0],&B[0,0],m,n,k)
	return C

@cr('math.matmul')
@cython.boundscheck(False) # turn off bounds-checking for entire function
@cython.wraparound(False)  # turn off negative index wrapping for entire function
@cython.nonecheck(False)
@cython.cdivision(True)    # turn off zero division check
def matmul(real_full[:,:] A, real_full[:,:] B):
	'''
	Matrix multiplication C = A x B
	'''
	# Select type
	if real_full is np.complex128_t:
		return _zmatmul(A,B)
	elif real_full is np.complex64_t:
		return _cmatmul(A,B)
	elif real_full is double:
		return _dmatmul(A,B)
	else:
		return _smatmul(A,B)

@cython.boundscheck(False) # turn off bounds-checking for entire function
@cython.wraparound(False)  # turn off negative index wrapping for entire function
@cython.nonecheck(False)
@cython.cdivision(True)    # turn off zero division check
cdef np.ndarray[np.float32_t,ndim=2] _smatmulp(float[:,:] A, float[:,:] B):
	'''
	Matrix multiplication C = A x B
	'''
	cdef int m = A.shape[0], k = A.shape[1], n = B.shape[1]
	cdef np.ndarray[np.float32_t,ndim=2] C = np.zeros((m,n),dtype=np.float32)
	c_smatmulp(&C[0,0],&A[0,0],&B[0,0],m,n,k)
	return C

@cython.boundscheck(False) # turn off bounds-checking for entire function
@cython.wraparound(False)  # turn off negative index wrapping for entire function
@cython.nonecheck(False)
@cython.cdivision(True)    # turn off zero division check
cdef np.ndarray[np.double_t,ndim=2] _dmatmulp(double[:,:] A, double[:,:] B):
	'''
	Matrix multiplication C = A x B
	'''
	cdef int m = A.shape[0], k = A.shape[1], n = B.shape[1]
	cdef np.ndarray[np.double_t,ndim=2] C = np.zeros((m,n),dtype=np.double)
	c_dmatmulp(&C[0,0],&A[0,0],&B[0,0],m,n,k)
	return C

@cython.boundscheck(False) # turn off bounds-checking for entire function
@cython.wraparound(False)  # turn off negative index wrapping for entire function
@cython.nonecheck(False)
@cython.cdivision(True)    # turn off zero division check
cdef np.ndarray[np.complex64_t,ndim=2] _cmatmulp(np.complex64_t[:,:] A, np.complex64_t[:,:] B):
	'''
	Matrix multiplication C = A x B
	'''
	cdef int m = A.shape[0], k = A.shape[1], n = B.shape[1]
	cdef np.ndarray[np.complex64_t,ndim=2] C = np.zeros((m,n),dtype=np.complex64)
	c_cmatmulp(&C[0,0],&A[0,0],&B[0,0],m,n,k)
	return C

@cython.boundscheck(False) # turn off bounds-checking for entire function
@cython.wraparound(False)  # turn off negative index wrapping for entire function
@cython.nonecheck(False)
@cython.cdivision(True)    # turn off zero division check
cdef np.ndarray[np.complex128_t,ndim=2] _zmatmulp(np.complex128_t[:,:] A, np.complex128_t[:,:] B):
	'''
	Matrix multiplication C = A x B
	'''
	cdef int m = A.shape[0], k = A.shape[1], n = B.shape[1]
	cdef np.ndarray[np.complex128_t,ndim=2] C = np.zeros((m,n),dtype=np.complex128)
	c_zmatmulp(&C[0,0],&A[0,0],&B[0,0],m,n,k)
	return C

@cr('math.matmulp')
@cython.boundscheck(False) # turn off bounds-checking for entire function
@cython.wraparound(False)  # turn off negative index wrapping for entire function
@cython.nonecheck(False)
@cython.cdivision(True)    # turn off zero division check
def matmulp(real_full[:,:] A, real_full[:,:] B):
	'''
	Matrix multiplication C = A x B
	'''
	if real_full is np.complex128_t:
		return _zmatmulp(A,B)
	elif real_full is np.complex64_t:
		return _cmatmulp(A,B)
	elif real_full is double:
		return _dmatmulp(A,B)
	else:
		return _smatmulp(A,B)

@cython.boundscheck(False) # turn off bounds-checking for entire function
@cython.wraparound(False)  # turn off negative index wrapping for entire function
@cython.nonecheck(False)
@cython.cdivision(True)    # turn off zero division check
cdef np.ndarray[np.float32_t,ndim=2] _svecmat(float[:] v, float[:,:] A):
	'''
	Vector times a matrix C = v x A
	'''
	cdef int m = A.shape[0], n = A.shape[1]
	cdef np.ndarray[np.float32_t,ndim=2] C = np.zeros((m,n),dtype=np.float32)
	memcpy(&C[0,0],&A[0,0],m*n*sizeof(float))
	c_svecmat(&v[0],&C[0,0],m,n)
	return C

@cython.boundscheck(False) # turn off bounds-checking for entire function
@cython.wraparound(False)  # turn off negative index wrapping for entire function
@cython.nonecheck(False)
@cython.cdivision(True)    # turn off zero division check
cdef np.ndarray[np.double_t,ndim=2] _dvecmat(double[:] v, double[:,:] A):
	'''
	Vector times a matrix C = v x A
	'''
	cdef int m = A.shape[0], n = A.shape[1]
	cdef np.ndarray[np.double_t,ndim=2] C = np.zeros((m,n),dtype=np.double)
	memcpy(&C[0,0],&A[0,0],m*n*sizeof(double))
	c_dvecmat(&v[0],&C[0,0],m,n)
	return C

@cython.boundscheck(False) # turn off bounds-checking for entire function
@cython.wraparound(False)  # turn off negative index wrapping for entire function
@cython.nonecheck(False)
@cython.cdivision(True)    # turn off zero division check
cdef np.ndarray[np.complex64_t,ndim=2] _cvecmat(np.complex64_t[:] v, np.complex64_t[:,:] A):
	'''
	Vector times a matrix C = v x A
	'''
	cdef int m = A.shape[0], n = A.shape[1]
	cdef np.ndarray[np.complex64_t,ndim=2] C = np.zeros((m,n),dtype=np.complex64)
	memcpy(&C[0,0],&A[0,0],m*n*sizeof(np.complex64_t))
	c_cvecmat(&v[0],&C[0,0],m,n)
	return C

@cython.boundscheck(False) # turn off bounds-checking for entire function
@cython.wraparound(False)  # turn off negative index wrapping for entire function
@cython.nonecheck(False)
@cython.cdivision(True)    # turn off zero division check
cdef np.ndarray[np.complex128_t,ndim=2] _zvecmat(np.complex128_t[:] v, np.complex128_t[:,:] A):
	'''
	Vector times a matrix C = v x A
	'''
	cdef int m = A.shape[0], n = A.shape[1]
	cdef np.ndarray[np.complex128_t,ndim=2] C = np.zeros((m,n),dtype=np.complex128)
	memcpy(&C[0,0],&A[0,0],m*n*sizeof(np.complex128_t))
	c_zvecmat(&v[0],&C[0,0],m,n)
	return C

@cr('math.vecmat')
@cython.boundscheck(False) # turn off bounds-checking for entire function
@cython.wraparound(False)  # turn off negative index wrapping for entire function
@cython.nonecheck(False)
@cython.cdivision(True)    # turn off zero division check
def vecmat(real_full[:] v, real_full[:,:] A):
	'''
	Vector times a matrix C = v x A
	'''
	if real_full is np.complex128_t:
		return _zvecmat(v,A)
	elif real_full is np.complex64_t:
		return _cvecmat(v,A)
	elif real_full is double:
		return _dvecmat(v,A)
	else:
		return _svecmat(v,A)

@cython.boundscheck(False) # turn off bounds-checking for entire function
@cython.wraparound(False)  # turn off negative index wrapping for entire function
@cython.nonecheck(False)
@cython.cdivision(True)    # turn off zero division check
cdef void _ssort(float[:] v, int[:] index):
	'''
	Sort a vector
	'''
	cdef int n = v.shape[0]
	c_ssort(&v[0],&index[0],n)

@cython.boundscheck(False) # turn off bounds-checking for entire function
@cython.wraparound(False)  # turn off negative index wrapping for entire function
@cython.nonecheck(False)
@cython.cdivision(True)    # turn off zero division check
cdef void _dsort(double[:] v, int[:] index):
	'''
	Sort a vector
	'''
	cdef int n = v.shape[0]
	c_dsort(&v[0],&index[0],n)

@cython.boundscheck(False) # turn off bounds-checking for entire function
@cython.wraparound(False)  # turn off negative index wrapping for entire function
@cython.nonecheck(False)
@cython.cdivision(True)    # turn off zero division check
cdef void _csort(np.complex64_t[:] v, int[:] index):
	'''
	Sort a vector
	'''
	cdef int n = v.shape[0]
	c_csort(&v[0],&index[0],n)

@cython.boundscheck(False) # turn off bounds-checking for entire function
@cython.wraparound(False)  # turn off negative index wrapping for entire function
@cython.nonecheck(False)
@cython.cdivision(True)    # turn off zero division check
cdef void _zsort(np.complex128_t[:] v, int[:] index):
	'''
	Sort a vector
	'''
	cdef int n = v.shape[0]
	c_zsort(&v[0],&index[0],n)

@cr('math.argsort')
@cython.boundscheck(False) # turn off bounds-checking for entire function
@cython.wraparound(False)  # turn off negative index wrapping for entire function
@cython.nonecheck(False)
@cython.cdivision(True)    # turn off zero division check
def argsort(real_full[:] v):
	'''
	Returns the indices that sort a vector
	'''
	cdef int n = v.shape[0]
	cdef np.ndarray[np.int32_t,ndim=1] index = np.zeros((n,),dtype=np.int32)
	if real_full is np.complex128_t:
		return _zsort(v,index)
	elif real_full is np.complex64_t:
		return _csort(v,index)
	elif real_full is double:
		return _dsort(v,index)
	else:
		return _ssort(v,index)

@cython.boundscheck(False) # turn off bounds-checking for entire function
@cython.wraparound(False)  # turn off negative index wrapping for entire function
@cython.nonecheck(False)
@cython.cdivision(True)    # turn off zero division check
def _ceigen(float[:,:] A):
	'''
	Eigenvalues and eigenvectors using Lapack.
		real(n)   are the real eigenvalues.
		imag(n)   are the imaginary eigenvalues.
		vecs(n,n) are the right eigenvectors.
	'''
	cdef int m = A.shape[0], n = A.shape[1], retval
	cdef np.ndarray[np.float32_t,ndim=1]   real = np.zeros((n,),dtype=np.float32)
	cdef np.ndarray[np.float32_t,ndim=1]   imag = np.zeros((n,),dtype=np.float32)
	cdef np.ndarray[np.complex64_t,ndim=2] vecs = np.zeros((n,n),dtype=np.complex64)
	# Compute eigenvalues and eigenvectors
	retval = c_ceigen(&real[0],&imag[0],&vecs[0,0],&A[0,0],m,n)
	if not retval == 0: raiseError('Problems computing eigenvalues!')
	return real,imag,vecs

@cython.boundscheck(False) # turn off bounds-checking for entire function
@cython.wraparound(False)  # turn off negative index wrapping for entire function
@cython.nonecheck(False)
@cython.cdivision(True)    # turn off zero division check
def _zeigen(double[:,:] A):
	'''
	Eigenvalues and eigenvectors using Lapack.
		real(n)   are the real eigenvalues.
		imag(n)   are the imaginary eigenvalues.
		vecs(n,n) are the right eigenvectors.
	'''
	cdef int m = A.shape[0], n = A.shape[1], retval
	cdef np.ndarray[np.double_t,ndim=1] real = np.zeros((n,),dtype=np.double)
	cdef np.ndarray[np.double_t,ndim=1] imag = np.zeros((n,),dtype=np.double)
	cdef np.ndarray[np.complex128_t,ndim=2] vecs = np.zeros((n,n),dtype=np.complex128)
	# Compute eigenvalues and eigenvectors
	retval = c_zeigen(&real[0],&imag[0],&vecs[0,0],&A[0,0],m,n)
	if not retval == 0: raiseError('Problems computing eigenvalues!')
	return real,imag,vecs

@cr('math.eigen')
@cython.boundscheck(False) # turn off bounds-checking for entire function
@cython.wraparound(False)  # turn off negative index wrapping for entire function
@cython.nonecheck(False)
@cython.cdivision(True)    # turn off zero division check
def eigen(real[:,:] A):
	'''
	Eigenvalues and eigenvectors using Lapack.
		real(n)   are the real eigenvalues.
		imag(n)   are the imaginary eigenvalues.
		vecs(n,n) are the right eigenvectors.
	'''
	if real is double:
		return _zeigen(A)
	else:
		return _ceigen(A)

@cython.boundscheck(False) # turn off bounds-checking for entire function
@cython.wraparound(False)  # turn off negative index wrapping for entire function
@cython.nonecheck(False)
@cython.cdivision(True)    # turn off zero division check
cdef np.ndarray[np.float32_t,ndim=1] _stemporal_mean(float[:,:] X):
	'''
	Temporal mean of matrix X(m,n) where m is the spatial coordinates
	and n is the number of snapshots.
	'''
	cdef int m = X.shape[0], n = X.shape[1]
	cdef np.ndarray[np.float32_t,ndim=1] out = np.zeros((m,),dtype=np.float32)
	# Compute temporal mean
	c_stemporal_mean(&out[0],&X[0,0],m,n)
	# Return
	return out

@cython.boundscheck(False) # turn off bounds-checking for entire function
@cython.wraparound(False)  # turn off negative index wrapping for entire function
@cython.nonecheck(False)
@cython.cdivision(True)    # turn off zero division check
cdef np.ndarray[np.double_t,ndim=1] _dtemporal_mean(double[:,:] X):
	'''
	Temporal mean of matrix X(m,n) where m is the spatial coordinates
	and n is the number of snapshots.
	'''
	cdef int m = X.shape[0], n = X.shape[1]
	cdef np.ndarray[np.double_t,ndim=1] out = np.zeros((m,),dtype=np.double)
	# Compute temporal mean
	c_dtemporal_mean(&out[0],&X[0,0],m,n)
	# Return
	return out

@cr('math.temporal_mean')
@cython.boundscheck(False) # turn off bounds-checking for entire function
@cython.wraparound(False)  # turn off negative index wrapping for entire function
@cython.nonecheck(False)
@cython.cdivision(True)    # turn off zero division check
def temporal_mean(real[:,:] X):
	'''
	Temporal mean of matrix X(m,n) where m is the spatial coordinates
	and n is the number of snapshots.
	'''
	if real is double:
		return _dtemporal_mean(X)
	else:
		return _stemporal_mean(X)

@cython.boundscheck(False) # turn off bounds-checking for entire function
@cython.wraparound(False)  # turn off negative index wrapping for entire function
@cython.nonecheck(False)
@cython.cdivision(True)    # turn off zero division check
def _spolar(float[:] rreal, float[:] iimag):
	'''
	Present a complex number in its polar form given its real and imaginary part
	'''
	cdef int i, n = rreal.shape[0]
	cdef np.ndarray[np.float32_t,ndim=1] mod = np.zeros((n,),dtype=np.float32)
	cdef np.ndarray[np.float32_t,ndim=1] arg = np.zeros((n,),dtype=np.float32)
	for i in range(n):
		mod[i] = sqrt(rreal[i]*rreal[i] + iimag[i]*iimag[i])
		arg[i] = atan2(iimag[i], rreal[i])
	return mod, arg

@cython.boundscheck(False) # turn off bounds-checking for entire function
@cython.wraparound(False)  # turn off negative index wrapping for entire function
@cython.nonecheck(False)
@cython.cdivision(True)    # turn off zero division check
def _dpolar(double[:] rreal, double[:] iimag):
	'''
	Present a complex number in its polar form given its real and imaginary part
	'''
	cdef int i, n = rreal.shape[0]
	cdef np.ndarray[np.double_t,ndim=1] mod = np.zeros((n,),dtype=np.double)
	cdef np.ndarray[np.double_t,ndim=1] arg = np.zeros((n,),dtype=np.double)
	for i in range(n):
		mod[i] = sqrt(rreal[i]*rreal[i] + iimag[i]*iimag[i])
		arg[i] = atan2(iimag[i], rreal[i])
	return mod, arg

@cr('math.polar')
@cython.boundscheck(False) # turn off bounds-checking for entire function
@cython.wraparound(False)  # turn off negative index wrapping for entire function
@cython.nonecheck(False)
@cython.cdivision(True)    # turn off zero division check
def polar(real[:] rreal, real[:] iimag):
	'''
	Present a complex number in its polar form given its real and imaginary part
	'''
	if real is double:
		return _dpolar(rreal,iimag)
	else:
		return _spolar(rreal,iimag)

@cython.boundscheck(False) # turn off bounds-checking for entire function
@cython.wraparound(False)  # turn off negative index wrapping for entire function
@cython.nonecheck(False)
@cython.cdivision(True)    # turn off zero division check
cdef np.ndarray[np.float32_t,ndim=2] _ssubtract_mean(float[:,:] X, float[:] X_mean):
	'''
	Computes out(m,n) = X(m,n) - X_mean(m) where m is the spatial coordinates
	and n is the number of snapshots.
	'''
	cdef int m = X.shape[0], n = X.shape[1]
	cdef np.ndarray[np.float32_t,ndim=2] out = np.zeros((m,n),dtype=np.float32)
	# Compute substract temporal mean
	c_ssubtract_mean(&out[0,0],&X[0,0],&X_mean[0],m,n)
	# Return
	return out

@cython.boundscheck(False) # turn off bounds-checking for entire function
@cython.wraparound(False)  # turn off negative index wrapping for entire function
@cython.nonecheck(False)
@cython.cdivision(True)    # turn off zero division check
cdef np.ndarray[np.double_t,ndim=2] _dsubtract_mean(double[:,:] X, double[:] X_mean):
	'''
	Computes out(m,n) = X(m,n) - X_mean(m) where m is the spatial coordinates
	and n is the number of snapshots.
	'''
	cdef int m = X.shape[0], n = X.shape[1]
	cdef np.ndarray[np.double_t,ndim=2] out = np.zeros((m,n),dtype=np.double)
	# Compute substract temporal mean
	c_dsubtract_mean(&out[0,0],&X[0,0],&X_mean[0],m,n)
	# Return
	return out

@cr('math.subtract_mean')
@cython.boundscheck(False) # turn off bounds-checking for entire function
@cython.wraparound(False)  # turn off negative index wrapping for entire function
@cython.nonecheck(False)
@cython.cdivision(True)    # turn off zero division check
def subtract_mean(real[:,:] X, real[:] X_mean):
	'''
	Computes out(m,n) = X(m,n) - X_mean(m) where m is the spatial coordinates
	and n is the number of snapshots.
	'''
	if real is double:
		return _dsubtract_mean(X,X_mean)
	else:
		return _ssubtract_mean(X,X_mean)

@cython.boundscheck(False) # turn off bounds-checking for entire function
@cython.wraparound(False)  # turn off negative index wrapping for entire function
@cython.nonecheck(False)
@cython.cdivision(True)    # turn off zero division check
def _sqr(float[:,:] A):
	'''
	QR factorization using Lapack
		Q(m,n) is the Q matrix
		R(n,n) is the R matrix
	'''
	cdef int retval, m = A.shape[0], n = A.shape[1]
	cdef np.ndarray[np.float32_t,ndim=2] Q = np.zeros((m,n),dtype=np.float32)
	cdef np.ndarray[np.float32_t,ndim=2] R = np.zeros((n,n),dtype=np.float32)
	retval = c_sqr(&Q[0,0],&R[0,0],&A[0,0],m,n)
	if not retval == 0: raiseError('Problems computing QR factorization!')
	return Q,R

@cython.boundscheck(False) # turn off bounds-checking for entire function
@cython.wraparound(False)  # turn off negative index wrapping for entire function
@cython.nonecheck(False)
@cython.cdivision(True)    # turn off zero division check
def _dqr(double[:,:] A):
	'''
	QR factorization using Lapack
		Q(m,n) is the Q matrix
		R(n,n) is the R matrix
	'''
	cdef int retval, m = A.shape[0], n = A.shape[1]
	cdef np.ndarray[np.double_t,ndim=2] Q = np.zeros((m,n),dtype=np.double)
	cdef np.ndarray[np.double_t,ndim=2] R = np.zeros((n,n),dtype=np.double)
	retval = c_dqr(&Q[0,0],&R[0,0],&A[0,0],m,n)
	if not retval == 0: raiseError('Problems computing QR factorization!')
	return Q,R

@cython.boundscheck(False) # turn off bounds-checking for entire function
@cython.wraparound(False)  # turn off negative index wrapping for entire function
@cython.nonecheck(False)
@cython.cdivision(True)    # turn off zero division check
def _cqr(np.complex64_t[:,:] A):
	'''
	QR factorization using Lapack
		Q(m,n) is the Q matrix
		R(n,n) is the R matrix
	'''
	cdef int retval, m = A.shape[0], n = A.shape[1]
	cdef np.ndarray[np.complex64_t,ndim=2] Q = np.zeros((m,n),dtype=np.complex64)
	cdef np.ndarray[np.complex64_t,ndim=2] R = np.zeros((n,n),dtype=np.complex64)
	retval = c_cqr(&Q[0,0],&R[0,0],&A[0,0],m,n)
	if not retval == 0: raiseError('Problems computing QR factorization!')
	return Q,R

@cython.boundscheck(False) # turn off bounds-checking for entire function
@cython.wraparound(False)  # turn off negative index wrapping for entire function
@cython.nonecheck(False)
@cython.cdivision(True)    # turn off zero division check
def _zqr(np.complex128_t[:,:] A):
	'''
	QR factorization using Lapack
		Q(m,n) is the Q matrix
		R(n,n) is the R matrix
	'''
	cdef int retval, m = A.shape[0], n = A.shape[1]
	cdef np.ndarray[np.complex128_t,ndim=2] Q = np.zeros((m,n),dtype=np.complex128)
	cdef np.ndarray[np.complex128_t,ndim=2] R = np.zeros((n,n),dtype=np.complex128)
	retval = c_zqr(&Q[0,0],&R[0,0],&A[0,0],m,n)
	if not retval == 0: raiseError('Problems computing QR factorization!')
	return Q,R

@cr('math.qr')
@cython.boundscheck(False) # turn off bounds-checking for entire function
@cython.wraparound(False)  # turn off negative index wrapping for entire function
@cython.nonecheck(False)
@cython.cdivision(True)    # turn off zero division check
def qr(real_full[:,:] A):
	'''
	QR factorization using Lapack
		Q(m,n) is the Q matrix
		R(n,n) is the R matrix
	'''
	if real_full is np.complex128_t:
		return _zqr(A)
	elif real_full is np.complex64_t:
		return _cqr(A)
	elif real_full is double:
		return _dqr(A)
	else:
		return _sqr(A)

@cython.boundscheck(False) # turn off bounds-checking for entire function
@cython.wraparound(False)  # turn off negative index wrapping for entire function
@cython.nonecheck(False)
@cython.cdivision(True)    # turn off zero division check
def _ssvd(float[:,:] A, int do_copy):
	'''
	Single value decomposition (SVD) using Lapack.
		U(m,n)   are the POD modes.
		S(n)     are the singular values.
		V(n,n)   are the right singular vectors.
	'''
	cdef int retval
	cdef int m = A.shape[0], n = A.shape[1], mn = min(m,n)
	cdef float *Y_copy
	cdef np.ndarray[np.float32_t,ndim=2] U = np.zeros((m,mn),dtype=np.float32)
	cdef np.ndarray[np.float32_t,ndim=1] S = np.zeros((mn,) ,dtype=np.float32)
	cdef np.ndarray[np.float32_t,ndim=2] V = np.zeros((n,mn),dtype=np.float32)
	# Compute SVD
	if do_copy:
		Y_copy = <float*>malloc(m*n*sizeof(float))
		memcpy(Y_copy,&A[0,0],m*n*sizeof(float))
		retval = c_ssvd(&U[0,0],&S[0],&V[0,0],Y_copy,m,n)
		free(Y_copy)
	else:
		retval = c_ssvd(&U[0,0],&S[0],&V[0,0],&A[0,0],m,n)
	if not retval == 0: raiseError('Problems computing SVD!')
	return U,S,V

@cython.boundscheck(False) # turn off bounds-checking for entire function
@cython.wraparound(False)  # turn off negative index wrapping for entire function
@cython.nonecheck(False)
@cython.cdivision(True)    # turn off zero division check
def _dsvd(double[:,:] A, int do_copy):
	'''
	Single value decomposition (SVD) using Lapack.
		U(m,n)   are the POD modes.
		S(n)     are the singular values.
		V(n,n)   are the right singular vectors.
	'''
	cdef int retval
	cdef int m = A.shape[0], n = A.shape[1], mn = min(m,n)
	cdef double *Y_copy
	cdef np.ndarray[np.double_t,ndim=2] U = np.zeros((m,mn),dtype=np.double)
	cdef np.ndarray[np.double_t,ndim=1] S = np.zeros((mn,) ,dtype=np.double)
	cdef np.ndarray[np.double_t,ndim=2] V = np.zeros((n,mn),dtype=np.double)
	# Compute SVD
	if do_copy:
		Y_copy = <double*>malloc(m*n*sizeof(double))
		memcpy(Y_copy,&A[0,0],m*n*sizeof(double))
		retval = c_dsvd(&U[0,0],&S[0],&V[0,0],Y_copy,m,n)
		free(Y_copy)
	else:
		retval = c_dsvd(&U[0,0],&S[0],&V[0,0],&A[0,0],m,n)
	if not retval == 0: raiseError('Problems computing SVD!')
	return U,S,V

@cython.boundscheck(False) # turn off bounds-checking for entire function
@cython.wraparound(False)  # turn off negative index wrapping for entire function
@cython.nonecheck(False)
@cython.cdivision(True)    # turn off zero division check
def _csvd(np.complex64_t[:,:] A, int do_copy):
	'''
	Single value decomposition (SVD) using Lapack.
		U(m,n)   are the POD modes.
		S(n)     are the singular values.
		V(n,n)   are the right singular vectors.
	'''
	cdef int retval
	cdef int m = A.shape[0], n = A.shape[1], mn = min(m,n)
	cdef np.complex64_t *Y_copy
	cdef np.ndarray[np.complex64_t,ndim=2] U = np.zeros((m,mn),dtype=np.complex64)
	cdef np.ndarray[np.float32_t,ndim=1]     S = np.zeros((mn,) ,dtype=np.float32)
	cdef np.ndarray[np.complex64_t,ndim=2] V = np.zeros((n,mn),dtype=np.complex64)
	# Compute SVD
	if do_copy:
		Y_copy = <np.complex64_t*>malloc(m*n*sizeof(np.complex64_t))
		memcpy(Y_copy,&A[0,0],m*n*sizeof(np.complex64_t))
		retval = c_csvd(&U[0,0],&S[0],&V[0,0],Y_copy,m,n)
		free(Y_copy)
	else:
		retval = c_csvd(&U[0,0],&S[0],&V[0,0],&A[0,0],m,n)
	if not retval == 0: raiseError('Problems computing SVD!')
	return U,S,V

@cython.boundscheck(False) # turn off bounds-checking for entire function
@cython.wraparound(False)  # turn off negative index wrapping for entire function
@cython.nonecheck(False)
@cython.cdivision(True)    # turn off zero division check
def _zsvd(np.complex128_t[:,:] A, int do_copy):
	'''
	Single value decomposition (SVD) using Lapack.
		U(m,n)   are the POD modes.
		S(n)     are the singular values.
		V(n,n)   are the right singular vectors.
	'''
	cdef int retval
	cdef int m = A.shape[0], n = A.shape[1], mn = min(m,n)
	cdef np.complex128_t *Y_copy
	cdef np.ndarray[np.complex128_t,ndim=2] U = np.zeros((m,mn),dtype=np.complex128)
	cdef np.ndarray[np.double_t,ndim=1]     S = np.zeros((mn,) ,dtype=np.double)
	cdef np.ndarray[np.complex128_t,ndim=2] V = np.zeros((n,mn),dtype=np.complex128)
	# Compute SVD
	if do_copy:
		Y_copy = <np.complex128_t*>malloc(m*n*sizeof(np.complex128_t))
		memcpy(Y_copy,&A[0,0],m*n*sizeof(np.complex128_t))
		retval = c_zsvd(&U[0,0],&S[0],&V[0,0],Y_copy,m,n)
		free(Y_copy)
	else:
		retval = c_zsvd(&U[0,0],&S[0],&V[0,0],&A[0,0],m,n)
	if not retval == 0: raiseError('Problems computing SVD!')
	return U,S,V

@cr('math.svd')
@cython.boundscheck(False) # turn off bounds-checking for entire function
@cython.wraparound(False)  # turn off negative index wrapping for entire function
@cython.nonecheck(False)
@cython.cdivision(True)    # turn off zero division check
def svd(real_full[:,:] A, int do_copy=True):
	'''
	Single value decomposition (SVD) using Lapack.
		U(m,n)   are the POD modes.
		S(n)     are the singular values.
		V(n,n)   are the right singular vectors.
	'''
	if real_full is np.complex128_t:
		return _zsvd(A,do_copy)
	elif real_full is np.complex64_t:
		return _csvd(A,do_copy)
	elif real_full is double:
		return _dsvd(A,do_copy)	
	else:
		return _ssvd(A,do_copy)

@cython.boundscheck(False) # turn off bounds-checking for entire function
@cython.wraparound(False)  # turn off negative index wrapping for entire function
@cython.nonecheck(False)
@cython.cdivision(True)    # turn off zero division check
def _stsqr(float[:,:] A):
	'''
	Parallel QR factorization using Lapack
		Q(m,n) is the Q matrix
		R(n,n) is the R matrix
	'''
	cdef int retval
	cdef int m = A.shape[0], n = A.shape[1]
	cdef MPI.Comm MPI_COMM = MPI.COMM_WORLD
	cdef np.ndarray[np.float32_t,ndim=2] Qi = np.zeros((m,n),dtype=np.float32)
	cdef np.ndarray[np.float32_t,ndim=2] R  = np.zeros((n,n),dtype=np.float32)
	# Compute SVD using TSQR algorithm
	retval = c_stsqr(&Qi[0,0],&R[0,0],&A[0,0],m,n,MPI_COMM.ob_mpi)
	if not retval == 0: raiseError('Problems computing TSQR!')
	return Qi,R

@cython.boundscheck(False) # turn off bounds-checking for entire function
@cython.wraparound(False)  # turn off negative index wrapping for entire function
@cython.nonecheck(False)
@cython.cdivision(True)    # turn off zero division check
def _dtsqr(double[:,:] A):
	'''
	Parallel QR factorization using Lapack
		Q(m,n) is the Q matrix
		R(n,n) is the R matrix
	'''
	cdef int retval
	cdef int m = A.shape[0], n = A.shape[1]
	cdef MPI.Comm MPI_COMM = MPI.COMM_WORLD
	cdef np.ndarray[np.double_t,ndim=2] Qi = np.zeros((m,n),dtype=np.double)
	cdef np.ndarray[np.double_t,ndim=2] R  = np.zeros((n,n),dtype=np.double)
	# Compute SVD using TSQR algorithm
	retval = c_dtsqr(&Qi[0,0],&R[0,0],&A[0,0],m,n,MPI_COMM.ob_mpi)
	if not retval == 0: raiseError('Problems computing TSQR!')
	return Qi,R

@cython.boundscheck(False) # turn off bounds-checking for entire function
@cython.wraparound(False)  # turn off negative index wrapping for entire function
@cython.nonecheck(False)
@cython.cdivision(True)    # turn off zero division check
def _ctsqr(np.complex64_t[:,:] A):
	'''
	Parallel QR factorization using Lapack
		Q(m,n) is the Q matrix
		R(n,n) is the R matrix
	'''
	cdef int retval
	cdef int m = A.shape[0], n = A.shape[1]
	cdef MPI.Comm MPI_COMM = MPI.COMM_WORLD
	cdef np.ndarray[np.complex64_t,ndim=2] Qi = np.zeros((m,n),dtype=np.complex64)
	cdef np.ndarray[np.complex64_t,ndim=2] R  = np.zeros((n,n),dtype=np.complex64)
	# Compute SVD using TSQR algorithm
	retval = c_ctsqr(&Qi[0,0],&R[0,0],&A[0,0],m,n,MPI_COMM.ob_mpi)
	if not retval == 0: raiseError('Problems computing TSQR!')
	return Qi,R

@cython.boundscheck(False) # turn off bounds-checking for entire function
@cython.wraparound(False)  # turn off negative index wrapping for entire function
@cython.nonecheck(False)
@cython.cdivision(True)    # turn off zero division check
def _ztsqr(np.complex128_t[:,:] A):
	'''
	Parallel QR factorization using Lapack
		Q(m,n) is the Q matrix
		R(n,n) is the R matrix
	'''
	cdef int retval
	cdef int m = A.shape[0], n = A.shape[1]
	cdef MPI.Comm MPI_COMM = MPI.COMM_WORLD
	cdef np.ndarray[np.complex128_t,ndim=2] Qi = np.zeros((m,n),dtype=np.complex128)
	cdef np.ndarray[np.complex128_t,ndim=2] R  = np.zeros((n,n),dtype=np.complex128)
	# Compute SVD using TSQR algorithm
	retval = c_ztsqr(&Qi[0,0],&R[0,0],&A[0,0],m,n,MPI_COMM.ob_mpi)
	if not retval == 0: raiseError('Problems computing TSQR!')
	return Qi,R

@cr('math.tsqr')
@cython.boundscheck(False) # turn off bounds-checking for entire function
@cython.wraparound(False)  # turn off negative index wrapping for entire function
@cython.nonecheck(False)
@cython.cdivision(True)    # turn off zero division check
def tsqr(real_full[:,:] A):
	'''
	Parallel QR factorization using Lapack
		Q(m,n) is the Q matrix
		R(n,n) is the R matrix
	'''
	if real_full is np.complex128_t:
		return _ztsqr(A)
	elif real_full is np.complex64_t:
		return _ctsqr(A)
	elif real_full is double:
		return _dtsqr(A)
	else:
		return _stsqr(A)

@cython.boundscheck(False) # turn off bounds-checking for entire function
@cython.wraparound(False)  # turn off negative index wrapping for entire function
@cython.nonecheck(False)
@cython.cdivision(True)    # turn off zero division check
def _stsqr_svd(float[:,:] A):
	'''
	Parallel Single value decomposition (SVD) using Lapack.
		U(m,n)   are the POD modes.
		S(n)     are the singular values.
		V(n,n)   are the right singular vectors.
	'''
	cdef int retval
	cdef int m = A.shape[0], n = A.shape[1], mn = min(m,n)
	cdef MPI.Comm MPI_COMM = MPI.COMM_WORLD
	cdef np.ndarray[np.float32_t,ndim=2] U = np.zeros((m,mn),dtype=np.float32)
	cdef np.ndarray[np.float32_t,ndim=1] S = np.zeros((mn,) ,dtype=np.float32)
	cdef np.ndarray[np.float32_t,ndim=2] V = np.zeros((n,mn),dtype=np.float32)
	# Compute SVD using TSQR algorithm
	retval = c_stsqr_svd(&U[0,0],&S[0],&V[0,0],&A[0,0],m,n,MPI_COMM.ob_mpi)
	if not retval == 0: raiseError('Problems computing TSQR SVD!')
	return U,S,V

@cython.boundscheck(False) # turn off bounds-checking for entire function
@cython.wraparound(False)  # turn off negative index wrapping for entire function
@cython.nonecheck(False)
@cython.cdivision(True)    # turn off zero division check
def _dtsqr_svd(double[:,:] A):
	'''
	Parallel Single value decomposition (SVD) using Lapack.
		U(m,n)   are the POD modes.
		S(n)     are the singular values.
		V(n,n)   are the right singular vectors.
	'''
	cdef int retval
	cdef int m = A.shape[0], n = A.shape[1], mn = min(m,n)
	cdef MPI.Comm MPI_COMM = MPI.COMM_WORLD
	cdef np.ndarray[np.double_t,ndim=2] U = np.zeros((m,mn),dtype=np.double)
	cdef np.ndarray[np.double_t,ndim=1] S = np.zeros((mn,) ,dtype=np.double)
	cdef np.ndarray[np.double_t,ndim=2] V = np.zeros((n,mn),dtype=np.double)
	# Compute SVD using TSQR algorithm
	retval = c_dtsqr_svd(&U[0,0],&S[0],&V[0,0],&A[0,0],m,n,MPI_COMM.ob_mpi)
	if not retval == 0: raiseError('Problems computing TSQR SVD!')
	return U,S,V

@cython.boundscheck(False) # turn off bounds-checking for entire function
@cython.wraparound(False)  # turn off negative index wrapping for entire function
@cython.nonecheck(False)
@cython.cdivision(True)    # turn off zero division check
def _ctsqr_svd(np.complex64_t[:,:] A):
	'''
	Parallel Single value decomposition (SVD) using Lapack.
		U(m,n)   are the POD modes.
		S(n)     are the singular values.
		V(n,n)   are the right singular vectors.
	'''
	cdef int retval
	cdef int m = A.shape[0], n = A.shape[1], mn = min(m,n)
	cdef MPI.Comm MPI_COMM = MPI.COMM_WORLD
	cdef np.ndarray[np.complex64_t,ndim=2] U = np.zeros((m,mn),dtype=np.complex64)
	cdef np.ndarray[np.float32_t,ndim=1]     S = np.zeros((mn,) ,dtype=np.float32)
	cdef np.ndarray[np.complex64_t,ndim=2] V = np.zeros((n,mn),dtype=np.complex64)
	# Compute SVD using TSQR algorithm
	retval = c_ctsqr_svd(&U[0,0],&S[0],&V[0,0],&A[0,0],m,n,MPI_COMM.ob_mpi)
	if not retval == 0: raiseError('Problems computing TSQR SVD!')
	return U,S,V

@cython.boundscheck(False) # turn off bounds-checking for entire function
@cython.wraparound(False)  # turn off negative index wrapping for entire function
@cython.nonecheck(False)
@cython.cdivision(True)    # turn off zero division check
def _ztsqr_svd(np.complex128_t[:,:] A):
	'''
	Parallel Single value decomposition (SVD) using Lapack.
		U(m,n)   are the POD modes.
		S(n)     are the singular values.
		V(n,n)   are the right singular vectors.
	'''
	cdef int retval
	cdef int m = A.shape[0], n = A.shape[1], mn = min(m,n)
	cdef MPI.Comm MPI_COMM = MPI.COMM_WORLD
	cdef np.ndarray[np.complex128_t,ndim=2] U = np.zeros((m,mn),dtype=np.complex128)
	cdef np.ndarray[np.double_t,ndim=1]     S = np.zeros((mn,) ,dtype=np.double)
	cdef np.ndarray[np.complex128_t,ndim=2] V = np.zeros((n,mn),dtype=np.complex128)
	# Compute SVD using TSQR algorithm
	retval = c_ztsqr_svd(&U[0,0],&S[0],&V[0,0],&A[0,0],m,n,MPI_COMM.ob_mpi)
	if not retval == 0: raiseError('Problems computing TSQR SVD!')
	return U,S,V

@cr('math.tsqr_svd')
@cython.boundscheck(False) # turn off bounds-checking for entire function
@cython.wraparound(False)  # turn off negative index wrapping for entire function
@cython.nonecheck(False)
@cython.cdivision(True)    # turn off zero division check
def tsqr_svd(real_full[:,:] A):
	'''
	Parallel Single value decomposition (SVD) using Lapack.
		U(m,n)   are the POD modes.
		S(n)     are the singular values.
		V(n,n)   are the right singular vectors.
	'''
	if real_full is np.complex128_t:
		return _ztsqr_svd(A)
	elif real_full is np.complex64_t:
		return _ctsqr_svd(A)
	elif real_full is double:
		return _dtsqr_svd(A)
	else:
		return _stsqr_svd(A)

@cython.boundscheck(False) # turn off bounds-checking for entire function
@cython.wraparound(False)  # turn off negative index wrapping for entire function
@cython.nonecheck(False)
@cython.cdivision(True)    # turn off zero division check
def _srandomized_svd(float[:,:] A, int r, int q):
	'''
	Parallel Randomized Single value decomposition (SVD) using Lapack.
		U(m,n)   are the POD modes.
		S(n)     are the singular values.
		V(n,n)   are the right singular vectors.
	'''
	cdef int retval
	cdef int m = A.shape[0], n = A.shape[1], mn = min(m,n)
	cdef unsigned int seed = <int>time(NULL)
	cdef MPI.Comm MPI_COMM = MPI.COMM_WORLD
	cdef np.ndarray[np.float32_t,ndim=2] U = np.zeros((m,r),dtype=np.float32)
	cdef np.ndarray[np.float32_t,ndim=1] S = np.zeros((r,) ,dtype=np.float32)
	cdef np.ndarray[np.float32_t,ndim=2] V = np.zeros((r,n),dtype=np.float32)
	# Compute SVD using randomized algorithm
	retval = c_srandomized_svd(&U[0,0],&S[0],&V[0,0],&A[0,0],m,n,r,q,seed,MPI_COMM.ob_mpi)
	if not retval == 0: raiseError('Problems computing Randomized SVD!')
	return U,S,V

@cython.boundscheck(False) # turn off bounds-checking for entire function
@cython.wraparound(False)  # turn off negative index wrapping for entire function
@cython.nonecheck(False)
@cython.cdivision(True)    # turn off zero division check
def _drandomized_svd(double[:,:] A, int r, int q):
	'''
	Parallel Randomized Single value decomposition (SVD) using Lapack.
		U(m,n)   are the POD modes.
		S(n)     are the singular values.
		V(n,n)   are the right singular vectors.
	'''
	cdef int retval
	cdef int m = A.shape[0], n = A.shape[1], mn = min(m,n)
	cdef unsigned int seed = <int>time(NULL)
	cdef MPI.Comm MPI_COMM = MPI.COMM_WORLD
	cdef np.ndarray[np.double_t,ndim=2] U = np.zeros((m,r),dtype=np.double)
	cdef np.ndarray[np.double_t,ndim=1] S = np.zeros((r,) ,dtype=np.double)
	cdef np.ndarray[np.double_t,ndim=2] V = np.zeros((r,n),dtype=np.double)
	# Compute SVD using randomized algorithm
	retval = c_drandomized_svd(&U[0,0],&S[0],&V[0,0],&A[0,0],m,n,r,q,seed,MPI_COMM.ob_mpi)
	if not retval == 0: raiseError('Problems computing Randomized SVD!')
	return U,S,V

@cr('math.randomized_svd')
@cython.boundscheck(False) # turn off bounds-checking for entire function
@cython.wraparound(False)  # turn off negative index wrapping for entire function
@cython.nonecheck(False)
@cython.cdivision(True)    # turn off zero division check
def randomized_svd(real[:,:] A, const int r, const int q):
	'''
	Parallel Single value decomposition (SVD) using Lapack.
		U(m,n)   are the POD modes.
		S(n)     are the singular values.
		V(n,n)   are the right singular vectors.
	'''
	if real is double:
		return _drandomized_svd(A,r,q)
	else:
		return _srandomized_svd(A,r,q)

@cython.boundscheck(False) # turn off bounds-checking for entire function
@cython.wraparound(False)  # turn off negative index wrapping for entire function
@cython.nonecheck(False)
@cython.cdivision(True)    # turn off zero division check
def _sfft(float[:] t, float[:] y, int equispaced):
	'''
	Compute the fft of a signal y that is sampled at a
	constant timestep. Return the frequency and PSD
	'''
	cdef int n = y.shape[0]
	cdef float ts = t[1] - t[0], k_left
	cdef np.ndarray[np.float32_t,ndim=1]     x
	cdef np.ndarray[np.complex64_t,ndim=1] yf
	cdef np.ndarray[np.float32_t,ndim=1] f   = np.zeros((n,) ,dtype=np.float32)
	cdef np.ndarray[np.float32_t,ndim=1] PSD = np.zeros((n,) ,dtype=np.float32)
	memcpy(&f[0],&y[0],n*sizeof(float))
	if equispaced:
		c_sfft(&PSD[0],&f[0],ts,n)
	else:
		if USE_FFTW3:
			c_snfft(&PSD[0],&f[0],&t[0],n)
		else:
			import nfft
			# Compute sampling frequency
			k_left = (t.shape[0]-1.)/2.
			f      = (np.arange(t.shape[0],dtype=np.float32)-k_left)/t[n-1]
			# Compute power spectra using fft
			x   = -0.5 + np.arange(t.shape[0],dtype=np.float32)/t.shape[0]
			yf  = nfft.nfft_adjoint(x,y,len(t))
			PSD = np.real(yf*np.conj(yf))/y.shape[0]
	return f, PSD

@cython.boundscheck(False) # turn off bounds-checking for entire function
@cython.wraparound(False)  # turn off negative index wrapping for entire function
@cython.nonecheck(False)
@cython.cdivision(True)    # turn off zero division check
def _dfft(double[:] t, double[:] y, int equispaced):
	'''
	Compute the fft of a signal y that is sampled at a
	constant timestep. Return the frequency and PSD
	'''
	cdef int n = y.shape[0]
	cdef double ts = t[1] - t[0], k_left
	cdef np.ndarray[np.double_t,ndim=1]     x
	cdef np.ndarray[np.complex128_t,ndim=1] yf
	cdef np.ndarray[np.double_t,ndim=1] f   = np.zeros((n,) ,dtype=np.double)
	cdef np.ndarray[np.double_t,ndim=1] PSD = np.zeros((n,) ,dtype=np.double)
	memcpy(&f[0],&y[0],n*sizeof(double))
	if equispaced:
		c_dfft(&PSD[0],&f[0],ts,n)
	else:
		if USE_FFTW3:
			c_dnfft(&PSD[0],&f[0],&t[0],n)
		else:
			import nfft
			# Compute sampling frequency
			k_left = (t.shape[0]-1.)/2.
			f      = (np.arange(t.shape[0],dtype=np.double)-k_left)/t[n-1]
			# Compute power spectra using fft
			x   = -0.5 + np.arange(t.shape[0],dtype=np.double)/t.shape[0]
			yf  = nfft.nfft_adjoint(x,y,len(t))
			PSD = np.real(yf*np.conj(yf))/y.shape[0]
	return f, PSD

@cr('math.fft')
@cython.boundscheck(False) # turn off bounds-checking for entire function
@cython.wraparound(False)  # turn off negative index wrapping for entire function
@cython.nonecheck(False)
@cython.cdivision(True)    # turn off zero division check
def fft(real[:] t, real[:] y, int equispaced=True):
	'''
	Compute the fft of a signal y that is sampled at a
	constant timestep. Return the frequency and PSD
	'''
	if real is double:
		return _dfft(t,y,equispaced)
	else:
		return _sfft(t,y,equispaced)

@cython.boundscheck(False) # turn off bounds-checking for entire function
@cython.wraparound(False)  # turn off negative index wrapping for entire function
@cython.nonecheck(False)
@cython.cdivision(True)    # turn off zero division check
cdef float _sRMSE(float[:,:] A, float[:,:] B):
	'''
	Compute RMSE between X_POD and X
	'''
	cdef MPI.Comm MPI_COMM = MPI.COMM_WORLD
	cdef int m = A.shape[0], n = B.shape[1]
	cdef float rmse = 0.
	rmse = c_sRMSE(&A[0,0],&B[0,0],m,n,MPI_COMM.ob_mpi)
	return rmse

@cython.boundscheck(False) # turn off bounds-checking for entire function
@cython.wraparound(False)  # turn off negative index wrapping for entire function
@cython.nonecheck(False)
@cython.cdivision(True)    # turn off zero division check
cdef double _dRMSE(double[:,:] A, double[:,:] B):
	'''
	Compute RMSE between X_POD and X
	'''
	cdef MPI.Comm MPI_COMM = MPI.COMM_WORLD
	cdef int m = A.shape[0], n = B.shape[1]
	cdef double rmse = 0.
	rmse = c_dRMSE(&A[0,0],&B[0,0],m,n,MPI_COMM.ob_mpi)
	return rmse

@cr('math.RMSE')
@cython.boundscheck(False) # turn off bounds-checking for entire function
@cython.wraparound(False)  # turn off negative index wrapping for entire function
@cython.nonecheck(False)
@cython.cdivision(True)    # turn off zero division check
def RMSE(real[:,:] A, real[:,:] B):
	'''
	Compute RMSE between X_POD and X
	'''
	if real is double:
		return _dRMSE(A,B)
	else:
		return _sRMSE(A,B)

@cython.boundscheck(False) # turn off bounds-checking for entire function
@cython.wraparound(False)  # turn off negative index wrapping for entire function
@cython.nonecheck(False)
@cython.cdivision(True)    # turn off zero division check
cdef np.ndarray[np.complex64_t,ndim=2] _ccholesky(np.complex64_t[:,:] A):
	'''
	Compute the Lower Cholesky decomposition of matrix A. The C routine modifies directly the matrix!
	'''
	cdef int n = A.shape[0]
	retval = c_ccholesky(&A[0,0], n)
	if not retval == 0: raiseError('Problems computing Cholesky factorization!')
	return np.asarray(A)

@cython.boundscheck(False) # turn off bounds-checking for entire function
@cython.wraparound(False)  # turn off negative index wrapping for entire function
@cython.nonecheck(False)
@cython.cdivision(True)    # turn off zero division check
cdef np.ndarray[np.complex128_t,ndim=2] _zcholesky(np.complex128_t[:,:] A):
	'''
	Compute the Lower Cholesky decomposition of matrix A. The C routine modifies directly the matrix!
	'''
	cdef int n = A.shape[0]
	retval = c_zcholesky(&A[0,0], n)
	if not retval == 0: raiseError('Problems computing Cholesky factorization!')
	return np.asarray(A)

@cr('math.cholesky')
@cython.boundscheck(False) # turn off bounds-checking for entire function
@cython.wraparound(False)  # turn off negative index wrapping for entire function
@cython.nonecheck(False)
@cython.cdivision(True)    # turn off zero division check
def cholesky(real_complex[:,:] A):
	'''
	Compute the Lower Cholesky decomposition of matrix A. The C routine modifies directly the matrix!
	'''
	if real_complex is np.complex128_t:
		return _zcholesky(A)
	else:
		return _ccholesky(A)

@cython.boundscheck(False) # turn off bounds-checking for entire function
@cython.wraparound(False)  # turn off negative index wrapping for entire function
@cython.nonecheck(False)
@cython.cdivision(True)    # turn off zero division check
cdef np.ndarray[np.complex64_t,ndim=2] _cvandermonde(float[:] rreal, float[:] iimag, int m, int n):
	'''
	Builds a Vandermonde matrix of (m x n) with the real and
	imaginary parts of the eigenvalues
	'''
	cdef np.ndarray[np.complex64_t,ndim=2] vand = np.zeros((m,n),dtype=np.complex64)
	c_cvandermonde(&vand[0,0], &rreal[0], &iimag[0], m, n)
	return np.asarray(vand)

@cython.boundscheck(False) # turn off bounds-checking for entire function
@cython.wraparound(False)  # turn off negative index wrapping for entire function
@cython.nonecheck(False)
@cython.cdivision(True)    # turn off zero division check
cdef np.ndarray[np.complex128_t,ndim=2] _zvandermonde(double[:] rreal, double[:] iimag, int m, int n):
	'''
	Builds a Vandermonde matrix of (m x n) with the real and
	imaginary parts of the eigenvalues
	'''
	cdef np.ndarray[np.complex128_t,ndim=2] vand = np.zeros((m,n),dtype=np.complex128)
	c_zvandermonde(&vand[0,0], &rreal[0], &iimag[0], m, n)
	return np.asarray(vand)

@cr('math.vandermonde')
@cython.boundscheck(False) # turn off bounds-checking for entire function
@cython.wraparound(False)  # turn off negative index wrapping for entire function
@cython.nonecheck(False)
@cython.cdivision(True)    # turn off zero division check
def vandermonde(real[:] rreal, real[:] iimag, int m, int n):
	'''
	Builds a Vandermonde matrix of (m x n) with the real and
	imaginary parts of the eigenvalues
	'''
	if real is double:
		return _zvandermonde(rreal,iimag,m,n)
	else:
		return _cvandermonde(rreal,iimag,m,n)

@cython.boundscheck(False) # turn off bounds-checking for entire function
@cython.wraparound(False)  # turn off negative index wrapping for entire function
@cython.nonecheck(False)
@cython.cdivision(True)    # turn off zero division check
cdef np.ndarray[np.complex64_t,ndim=2] _cvandermondeTime(float[:] rreal, float[:] iimag, int m, float[:] t):
	'''
	Builds a Vandermonde matrix of (m x n) with the real and
	imaginary parts of the eigenvalues for a certain timesteps
	'''
	cdef int n = t.shape[0]
	cdef np.ndarray[np.complex64_t,ndim=2] vand = np.zeros((m,n),dtype=np.complex64)
	c_cvandermonde_time(&vand[0,0], &rreal[0], &iimag[0], m, n, &t[0])
	return np.asarray(vand)

@cython.boundscheck(False) # turn off bounds-checking for entire function
@cython.wraparound(False)  # turn off negative index wrapping for entire function
@cython.nonecheck(False)
@cython.cdivision(True)    # turn off zero division check
cdef np.ndarray[np.complex128_t,ndim=2] _zvandermondeTime(double[:] rreal, double[:] iimag, int m, double[:] t):
	'''
	Builds a Vandermonde matrix of (m x n) with the real and
	imaginary parts of the eigenvalues for a certain timesteps
	'''
	cdef int n = t.shape[0]
	cdef np.ndarray[np.complex128_t,ndim=2] vand = np.zeros((m,n),dtype=np.complex128)
	c_zvandermonde_time(&vand[0,0], &rreal[0], &iimag[0], m, n, &t[0])
	return np.asarray(vand)

@cr('math.vandermondeTime')
@cython.boundscheck(False) # turn off bounds-checking for entire function
@cython.wraparound(False)  # turn off negative index wrapping for entire function
@cython.nonecheck(False)
@cython.cdivision(True)    # turn off zero division check
def vandermondeTime(real[:] rreal, real[:] iimag, int m, real[:] t):
	'''
	Builds a Vandermonde matrix of (m x n) with the real and
	imaginary parts of the eigenvalues for a certain timesteps
	'''
	if real is double:
		return _zvandermondeTime(rreal,iimag,m,t)
	else:
		return _cvandermondeTime(rreal,iimag,m,t)

@cython.boundscheck(False) # turn off bounds-checking for entire function
@cython.wraparound(False)  # turn off negative index wrapping for entire function
@cython.nonecheck(False)
@cython.cdivision(True)    # turn off zero division check
cdef np.ndarray[np.float32_t,ndim=1] _sdiag(float[:,:] A):
	'''
	Returns the diagonal of A (A is a square matrix)
	'''
	cdef int m = A.shape[0]
	cdef int ii
	cdef int jj
	cdef np.ndarray[np.float32_t,ndim=1] B = np.zeros((m,),dtype=np.float32)
	for ii in range(m):
		for jj in range(m):
			B[ii] = A[ii][jj]
	return B

@cython.boundscheck(False) # turn off bounds-checking for entire function
@cython.wraparound(False)  # turn off negative index wrapping for entire function
@cython.nonecheck(False)
@cython.cdivision(True)    # turn off zero division check
cdef np.ndarray[np.double_t,ndim=1] _ddiag(double[:,:] A):
	'''
	Returns the diagonal of A (A is a square matrix)
	'''
	cdef int m = A.shape[0]
	cdef int ii
	cdef int jj
	cdef np.ndarray[np.double_t,ndim=1] B = np.zeros((m,),dtype=np.double)
	for ii in range(m):
		for jj in range(m):
			B[ii] = A[ii][jj]
	return B

@cr('math.diag')
@cython.boundscheck(False) # turn off bounds-checking for entire function
@cython.wraparound(False)  # turn off negative index wrapping for entire function
@cython.nonecheck(False)
@cython.cdivision(True)    # turn off zero division check
def diag(real[:,:] A):
	'''
	Returns the diagonal of A (A is a square matrix)
	'''
	if real is double:
		return _ddiag(A)
	else:
		return _sdiag(A)

@cython.boundscheck(False) # turn off bounds-checking for entire function
@cython.wraparound(False)  # turn off negative index wrapping for entire function
@cython.nonecheck(False)
@cython.cdivision(True)    # turn off zero division check
cdef np.ndarray[np.complex64_t,ndim=2] _cconj(np.complex64_t[:,:] A):
	'''
	Returns the pointwise conjugate of A
	'''
	cdef int m = A.shape[0]
	cdef int n = A.shape[1]
	cdef int ii
	cdef int jj
	cdef np.ndarray[np.complex64_t,ndim=2] B = np.zeros((m,n),dtype=np.complex64)
	for ii in range(m):
		for jj in range(n):
			B[ii, jj] = A[ii][jj].real - A[ii][jj].imag*1j
	return B

@cython.boundscheck(False) # turn off bounds-checking for entire function
@cython.wraparound(False)  # turn off negative index wrapping for entire function
@cython.nonecheck(False)
@cython.cdivision(True)    # turn off zero division check
cdef np.ndarray[np.complex128_t,ndim=2] _zconj(np.complex128_t[:,:] A):
	'''
	Returns the pointwise conjugate of A
	'''
	cdef int m = A.shape[0]
	cdef int n = A.shape[1]
	cdef int ii
	cdef int jj
	cdef np.ndarray[np.complex128_t,ndim=2] B = np.zeros((m,n),dtype=np.complex128)
	for ii in range(m):
		for jj in range(n):
			B[ii, jj] = A[ii][jj].real - A[ii][jj].imag*1j
	return B

@cr('math.conj')
@cython.boundscheck(False) # turn off bounds-checking for entire function
@cython.wraparound(False)  # turn off negative index wrapping for entire function
@cython.nonecheck(False)
@cython.cdivision(True)    # turn off zero division check
def conj(real_complex[:,:] A):
	'''
	Returns the pointwise conjugate of A
	'''
	if real_complex is np.complex128_t:
		return _zconj(A)
	else:
		return _cconj(A)

@cython.boundscheck(False) # turn off bounds-checking for entire function
@cython.wraparound(False)  # turn off negative index wrapping for entire function
@cython.nonecheck(False)
@cython.cdivision(True)    # turn off zero division check
cdef np.ndarray[np.float32_t,ndim=2] _sinv(float[:,:] A):
	'''
	Returns the inverse of A
	'''
	retval = c_sinverse(&A[0,0], A.shape[0], 'L')
	return np.asarray(A)

@cython.boundscheck(False) # turn off bounds-checking for entire function
@cython.wraparound(False)  # turn off negative index wrapping for entire function
@cython.nonecheck(False)
@cython.cdivision(True)    # turn off zero division check
cdef np.ndarray[np.double_t,ndim=2] _dinv(double[:,:] A):
	'''
	Returns the inverse of A
	'''
	retval = c_dinverse(&A[0,0], A.shape[0], 'L')
	return np.asarray(A)

@cython.boundscheck(False) # turn off bounds-checking for entire function
@cython.wraparound(False)  # turn off negative index wrapping for entire function
@cython.nonecheck(False)
@cython.cdivision(True)    # turn off zero division check
cdef np.ndarray[np.complex64_t,ndim=2] _cinv(np.complex64_t[:,:] A):
	'''
	Returns the inverse of A
	'''
	retval = c_cinverse(&A[0,0], A.shape[0], 'L')
	return np.asarray(A)

@cython.boundscheck(False) # turn off bounds-checking for entire function
@cython.wraparound(False)  # turn off negative index wrapping for entire function
@cython.nonecheck(False)
@cython.cdivision(True)    # turn off zero division check
cdef np.ndarray[np.complex128_t,ndim=2] _zinv(np.complex128_t[:,:] A):
	'''
	Returns the inverse of A
	'''
	retval = c_zinverse(&A[0,0], A.shape[0], 'L')
	return np.asarray(A)

@cr('math.inv')
@cython.boundscheck(False) # turn off bounds-checking for entire function
@cython.wraparound(False)  # turn off negative index wrapping for entire function
@cython.nonecheck(False)
@cython.cdivision(True)    # turn off zero division check
def inv(real_full[:,:] A):
	'''
	Returns the inverse of A
	'''
	if real_full is np.complex128_t:
		return _zinv(A)
	elif real_full is np.complex64_t:
		return _cinv(A)
	elif real_full is double:
		return _dinv(A)
	else:
		return _sinv(A)

@cr('math.flip')
@cython.boundscheck(False) # turn off bounds-checking for entire function
@cython.wraparound(False)  # turn off negative index wrapping for entire function
@cython.nonecheck(False)
@cython.cdivision(True)    # turn off zero division check
def flip(real[:,:] A):
	'''
	Returns the pointwise conjugate of A
	'''
	raiseError('Function not implemented in Cython!')

@cython.boundscheck(False) # turn off bounds-checking for entire function
@cython.wraparound(False)  # turn off negative index wrapping for entire function
@cython.nonecheck(False)
@cython.cdivision(True)    # turn off zero division check
cdef np.ndarray[np.float32_t,ndim=2] _scellCenters(float[:,:] xyz, int[:,:] conec):
	'''
	Compute the cell centers given a list 
	of elements (internal function).
	'''
	cdef int ielem, icon, idim, c, cc, nel = conec.shape[0], ndim = xyz.shape[1], ncon = conec.shape[1]
	cdef np.ndarray[np.float32_t,ndim=2] xyz_cen = np.zeros((nel,ndim),dtype = np.float32)

	for ielem in range(nel):
		# Set to zero
		for idim in range(ndim):
			xyz_cen[ielem,idim] = 0.
		cc = 0
		# Get the values of the field and the positions of the element
		for icon in range(ncon):
			c = conec[ielem,icon]
			if c < 0: break
			for idim in range(ndim):
				xyz_cen[ielem,idim] += xyz[c,idim]
			cc += 1
		# Average
		for idim in range(ndim):
			xyz_cen[ielem,idim] /= float(cc)
	return xyz_cen

@cython.boundscheck(False) # turn off bounds-checking for entire function
@cython.wraparound(False)  # turn off negative index wrapping for entire function
@cython.nonecheck(False)
@cython.cdivision(True)    # turn off zero division check
cdef np.ndarray[np.double_t,ndim=2] _dcellCenters(double[:,:] xyz, int[:,:] conec):
	'''
	Compute the cell centers given a list 
	of elements (internal function).
	'''
	cdef int ielem, icon, idim, c, cc, nel = conec.shape[0], ndim = xyz.shape[1], ncon = conec.shape[1]
	cdef np.ndarray[np.double_t,ndim=2] xyz_cen = np.zeros((nel,ndim),dtype = np.double)

	for ielem in range(nel):
		# Set to zero
		for idim in range(ndim):
			xyz_cen[ielem,idim] = 0.
		cc = 0
		# Get the values of the field and the positions of the element
		for icon in range(ncon):
			c = conec[ielem,icon]
			if c < 0: break
			for idim in range(ndim):
				xyz_cen[ielem,idim] += xyz[c,idim]
			cc += 1
		# Average
		for idim in range(ndim):
			xyz_cen[ielem,idim] /= float(cc)
	return xyz_cen

<<<<<<< HEAD
@cython.boundscheck(False)
@cython.wraparound(False)
def pseudo_hankel_matrix(np.ndarray X, int d):
	"""
	Arrange the snapshot in the matrix `X` into the (pseudo) Hankel
	matrix. The attribute `d` controls the number of snapshot from `X` in
	each snapshot of the Hankel matrix.

	:Example:

		>>> a = np.array([[1, 2, 3, 4, 5]])
		>>> pseudo_hankel_matrix(a, d=2)
		array([[1, 2, 3, 4],
			   [2, 3, 4, 5]])
		>>> pseudo_hankel_matrix(a, d=4)
		array([[1, 2],
			   [2, 3],
			   [3, 4],
			   [4, 5]])

		>>> a = np.array([1,2,3,4,5,6]).reshape(2,3)
		>>> print(a)
		[[1 2 3]
		 [4 5 6]]
		>>> pseudo_hankel_matrix(a, d=2)
		array([[1, 2],
			   [4, 5],
			   [2, 3],
			   [5, 6]])
	"""
	cdef np.ndarray result
	result = sliding_window_view(X.T, (d, X.shape[0]))[:, 0].reshape(X.shape[1] - d + 1, -1).T
	return result

@cython.boundscheck(False)
@cython.wraparound(False)
cdef _exponentials(np.ndarray[complex, ndim=1] alpha, np.ndarray[double, ndim=1] t):
	'''
	Matrix of exponentials
	'''
	cdef int n = alpha.shape[0]
	cdef int m = t.shape[0]
	cdef np.ndarray[complex, ndim=2] result = np.zeros((m, n), dtype=np.complex128)
	cdef int i, j
	cdef double complex value

	for i in range(m):
		for j in range(n):
			value = t[i] * alpha[j]
			result[i, j] = cexp(value)

	return result

@cython.boundscheck(False)
@cython.wraparound(False)
cdef _dExponentials(np.ndarray[complex, ndim=1] alpha, np.ndarray[double, ndim=1] t, int i):
	"""
	Derivatives of the matrix of exponentials.
	"""
	cdef int m = t.shape[0]
	cdef int n = alpha.shape[0]
	if i < 0 or i > n - 1:
		raise ValueError("Invalid index i given to exp_function_deriv.")

	cdef np.ndarray[complex, ndim=2] A = np.zeros((m,n), dtype=np.complex128)
	cdef int j
	cdef double complex value

	for j in range(m):
		value = t[j] * alpha[i]
		A[j,i] = t[j] * cexp(value)
	
	return A

@cython.boundscheck(False)
@cython.wraparound(False)
cdef _varpro_opt_compute_B(np.ndarray[complex, ndim=2] _phi, np.ndarray[double, ndim=2] H):
	"""
	Update B for the current _phi.
	"""
	# Compute B using least squares.
	cdef np.ndarray[complex, ndim=2] B = np.linalg.lstsq(_phi, H, rcond=None)[0]
	return B

@cython.boundscheck(False)
@cython.wraparound(False)
@cython.cdivision(True)
cdef _varpro_opt_compute_error(np.ndarray[double, ndim=2] H, np.ndarray[complex, ndim=2] _phi, np.ndarray[complex, ndim=2] B):
	"""
	Compute the current residual, objective, and relative error.
	"""
	cdef int i, j, k
	cdef int m = H.shape[0]
	cdef int n = B.shape[1]
	cdef int p = _phi.shape[1]
	
	cdef np.ndarray[complex, ndim=2] residual  = np.empty((m, n), dtype=np.complex128)
	cdef np.ndarray[complex, ndim=2] phi_dot_B = np.empty((m, n), dtype=np.complex128)
	cdef double objective, error
	cdef double norm_residual, norm_H
	cdef complex sum

	# Manually perform matrix multiplication _phi * B
	for i in range(m):
		for j in range(n):
			sum = 0
			for k in range(p):
				sum += _phi[i, k] * B[k, j]
			phi_dot_B[i, j] = sum

	# Compute residual H - _phi * B
	for i in range(m):
		for j in range(n):
			residual[i, j] = H[i, j] - phi_dot_B[i, j]

	# Compute Frobenius norms
	norm_residual = 0
	norm_H = 0
	for i in range(m):
		for j in range(n):
			norm_residual += (residual[i, j].real ** 2 + residual[i, j].imag ** 2)
			norm_H        += (H[i, j].real ** 2 + H[i, j].imag ** 2)

	norm_residual = sqrt(norm_residual)
	norm_H        = sqrt(norm_H)

	# Compute objective and relative error
	objective = 0.5 * norm_residual ** 2
	error = norm_residual / norm_H

	return residual, objective, error

@cr('math.varpro_optimization')
@cython.boundscheck(False)
@cython.wraparound(False)
def variable_projection_optimizer(np.ndarray[double, ndim=2] H,np.ndarray[double, ndim=1] iniReal,np.ndarray[double, ndim=1] iniImag,np.ndarray[double, ndim=1] time, int maxiter=30, double _lambda=1.0, int lambda_m=52, int lambda_u=2, double eps_stall=1e-12, double tol=1e-6):
	
	cdef int rH, cH
	cdef int neig
	cdef int ii, jj, ieig

	rH    = H.shape[0]
	cH    = H.shape[1]
	neig  = iniReal.shape[0]

	cdef np.ndarray[complex, ndim=1] alpha = np.empty(neig, dtype=np.complex128)
	cdef np.ndarray[complex, ndim=2] B
	cdef np.ndarray[complex, ndim=2] res
	
	for ii in range(neig):
		alpha[ii] = iniReal[ii] + 1j * iniImag[ii]
	_phi        = _exponentials(alpha, time)
	B           = _varpro_opt_compute_B(_phi, H)
	res,obj,err = _varpro_opt_compute_error(H, _phi, B)

	cdef np.ndarray[complex, ndim=2] Up, VTp
	cdef np.ndarray[double, ndim=1] sp

	Up,sp,VTp = np.linalg.svd(_phi, full_matrices=False)
	#transform = np.matmul([Up, 1/sp, VTp])
	
	cdef int m  = Up.shape[1]
	cdef int m0 = Up.shape[0]
	cdef int n  = alpha.shape[0]
	cdef int p  = time.shape[0]

	cdef np.ndarray[complex, ndim=2] transform1 = np.zeros((m, m), dtype=np.complex128)
	cdef np.ndarray[complex, ndim=2] transform  = np.zeros((m0, m), dtype=np.complex128)

	for ii in range(n):
		for jj in range(n):
			transform1[ii, jj] = 1/sp[ii]*VTp[ii,jj]
	c_zmatmult(&transform[0,0],&Up[0,0],&transform1[0,0],m0,m,m,"N","N")

	cdef np.ndarray[double,  ndim=1] all_error   = np.zeros(maxiter, dtype=np.float64)
	cdef np.ndarray[complex, ndim=2] djac_matrix = np.zeros((rH * cH, neig), dtype=np.complex128)
	cdef np.ndarray[complex, ndim=2] rjac        = np.zeros((2 * neig, neig), dtype=np.complex128)
	cdef np.ndarray[double,  ndim=1] scales      = np.zeros(neig, dtype=np.float64)
	cdef np.ndarray[complex, ndim=2] ut_dphi     = np.zeros((m, n), dtype=np.complex128)
	cdef np.ndarray[complex, ndim=2] uut_dphi    = np.zeros((p, m), dtype=np.complex128)
	cdef np.ndarray[complex, ndim=2] djac_a      = np.zeros((p, m), dtype=np.complex128)
	cdef np.ndarray[complex, ndim=2] djac_b      = np.zeros((p, m), dtype=np.complex128)
	cdef np.ndarray[complex, ndim=2] dphi_temp
	cdef np.ndarray[complex, ndim=2] dphit_res   = np.zeros((m, n), dtype=np.complex128)


	for ii in range(maxiter):
		for ieig in range(neig):
			# Build the approximate expression for the Jacobian.
			dphi_temp = _dExponentials(alpha, time, ieig)
			c_zmatmult(&ut_dphi[0,0],&Up[0,0],&dphi_temp[0,0],m,n,p,"C","N")
			c_zmatmult(&uut_dphi[0,0],&Up[0,0],&ut_dphi[0,0],p,n,m,"N","N")
			dphi_temp -= uut_dphi
			c_zmatmult(&djac_a[0,0],&dphi_temp[0,0],&B[0,0],p,n,m,"N","N")
			djac_matrix[:, ieig] = djac_a.ravel(order="F")

			# Compute the full expression for the Jacobian.
			c_zmatmult(&dphit_res[0,0],&dphi_temp[0,0],&res[0,0],m,n,p,"C","N")
			c_zmatmult(&djac_b[0,0],&transform[0,0],&dphit_res[0,0],p,n,m,"N","N")
			djac_matrix[:, ieig] += djac_b.ravel(order="F")
			scales[ieig] = min(np.linalg.norm(djac_matrix[:, ieig]), 1)
			scales[ieig] = max(scales[ieig], 1e-6)
			

	return scales
=======
@cr('math.cellCenters')
@cython.boundscheck(False) # turn off bounds-checking for entire function
@cython.wraparound(False)  # turn off negative index wrapping for entire function
@cython.nonecheck(False)
@cython.cdivision(True)    # turn off zero division check
def cellCenters(real[:,:] xyz, int[:,:] conec):
	'''
	Compute the cell centers given a list 
	of elements (internal function).
	'''
	if real is double:
		return _dcellCenters(xyz,conec)
	else:
		return _scellCenters(xyz,conec)

@cython.boundscheck(False) # turn off bounds-checking for entire function
@cython.wraparound(False)  # turn off negative index wrapping for entire function
@cython.nonecheck(False)
@cython.cdivision(True)    # turn off zero division check
cdef np.ndarray[np.float32_t,ndim=2] _snormals(float[:,:] xyz, int[:,:] conec):
	'''
	Compute the cell centers given a list 
	of elements (internal function).
	'''
	cdef int ielem, icon, c, cc, nel = conec.shape[0], ndim = xyz.shape[1], ncon = conec.shape[1]
	cdef np.ndarray[np.float32_t,ndim=1] cen     = np.zeros((ndim,),dtype=np.float32)
	cdef np.ndarray[np.float32_t,ndim=1] u       = np.zeros((ndim,),dtype=np.float32)
	cdef np.ndarray[np.float32_t,ndim=1] v       = np.zeros((ndim,),dtype=np.float32)
	cdef np.ndarray[np.float32_t,ndim=2] normals = np.zeros((nel,ndim),dtype = np.float32)

	for ielem in range(nel):
		# Set to zero
		for idim in range(ndim):
			cen[idim]           = 0.
			normals[ielem,idim] = 0.
		# Compute centroid
		cc = 0
		for icon in range(ncon):
			c = conec[ielem,icon]
			if c < 0: break
			for idim in range(ndim):
				cen[idim] += xyz[c,idim]
			cc += 1
		for idim in range(ndim):
			cen[idim] /= float(cc)
		# Compute normal
		# Compute u, v
		icon = cc - 1
		c    = conec[ielem,0]
		cc   = conec[ielem,icon]
		for idim in range(ndim):
			u[idim] = xyz[c,idim]  - cen[idim]
			v[idim] = xyz[cc,idim] - cen[idim]
		# Cross product
		normals[ielem,0] += 0.5*(u[1]*v[2] - u[2]*v[1])
		normals[ielem,1] += 0.5*(u[2]*v[0] - u[0]*v[2])
		normals[ielem,2] += 0.5*(u[0]*v[1] - u[1]*v[0])
		for icon in range(1,ncon):
			c  = conec[ielem,icon]
			cc = conec[ielem,icon-1]
			if c < 0: break
			# Compute u, v
			for idim in range(ndim):
				u[idim] = xyz[c,idim]  - cen[idim]
				v[idim] = xyz[cc,idim] - cen[idim]
			# Cross product
			normals[ielem,0] += 0.5*(u[1]*v[2] - u[2]*v[1])
			normals[ielem,1] += 0.5*(u[2]*v[0] - u[0]*v[2])
			normals[ielem,2] += 0.5*(u[0]*v[1] - u[1]*v[0])

	return normals

@cython.boundscheck(False) # turn off bounds-checking for entire function
@cython.wraparound(False)  # turn off negative index wrapping for entire function
@cython.nonecheck(False)
@cython.cdivision(True)    # turn off zero division check
cdef np.ndarray[np.double_t,ndim=2] _dnormals(double[:,:] xyz, int[:,:] conec):
	'''
	Compute the cell centers given a list 
	of elements (internal function).
	'''
	cdef int ielem, icon, c, cc, nel = conec.shape[0], ndim = xyz.shape[1], ncon = conec.shape[1]
	cdef np.ndarray[np.double_t,ndim=1] cen     = np.zeros((ndim,),dtype=np.double)
	cdef np.ndarray[np.double_t,ndim=1] u       = np.zeros((ndim,),dtype=np.double)
	cdef np.ndarray[np.double_t,ndim=1] v       = np.zeros((ndim,),dtype=np.double)
	cdef np.ndarray[np.double_t,ndim=2] normals = np.zeros((nel,ndim),dtype = np.double)

	for ielem in range(nel):
		# Set to zero
		for idim in range(ndim):
			cen[idim]           = 0.
			normals[ielem,idim] = 0.
		# Compute centroid
		cc = 0
		for icon in range(ncon):
			c = conec[ielem,icon]
			if c < 0: break
			for idim in range(ndim):
				cen[idim] += xyz[c,idim]
			cc += 1
		for idim in range(ndim):
			cen[idim] /= float(cc)
		# Compute normal
		# Compute u, v
		icon = cc - 1
		c    = conec[ielem,0]
		cc   = conec[ielem,icon]
		for idim in range(ndim):
			u[idim] = xyz[c,idim]  - cen[idim]
			v[idim] = xyz[cc,idim] - cen[idim]
		# Cross product
		normals[ielem,0] += 0.5*(u[1]*v[2] - u[2]*v[1])
		normals[ielem,1] += 0.5*(u[2]*v[0] - u[0]*v[2])
		normals[ielem,2] += 0.5*(u[0]*v[1] - u[1]*v[0])
		for icon in range(1,ncon):
			c  = conec[ielem,icon]
			cc = conec[ielem,icon-1]
			if c < 0: break
			# Compute u, v
			for idim in range(ndim):
				u[idim] = xyz[c,idim]  - cen[idim]
				v[idim] = xyz[cc,idim] - cen[idim]
			# Cross product
			normals[ielem,0] += 0.5*(u[1]*v[2] - u[2]*v[1])
			normals[ielem,1] += 0.5*(u[2]*v[0] - u[0]*v[2])
			normals[ielem,2] += 0.5*(u[0]*v[1] - u[1]*v[0])

	return normals

@cr('math.normals')
@cython.boundscheck(False) # turn off bounds-checking for entire function
@cython.wraparound(False)  # turn off negative index wrapping for entire function
@cython.nonecheck(False)
@cython.cdivision(True)    # turn off zero division check
def normals(real[:,:] xyz, int[:,:] conec):
	'''
	Compute the cell centers given a list 
	of elements (internal function).
	'''
	if real is double:
		return _dnormals(xyz,conec)
	else:
		return _snormals(xyz,conec)
>>>>>>> 0ffcba97
<|MERGE_RESOLUTION|>--- conflicted
+++ resolved
@@ -119,19 +119,16 @@
 	cdef int c_ztsqr_svd  "ztsqr_svd"(np.complex128_t *Ui, double *S,          np.complex128_t *VT, np.complex128_t *Ai, const int m, const int n, MPI_Comm comm)
 cdef extern from "fft.h":
 	cdef int USE_FFTW3 "_USE_FFTW3"
-<<<<<<< HEAD
-	cdef void c_fft "fft"(double *psd, double *y, const double dt, const int n)
-	cdef void c_nfft "nfft"(double *psd, double *t, double* y, const int n)
-cdef extern from "complex.h":
-	cdef np.complex128_t cexp "cexp"(np.complex128_t z)
-=======
 	# Single precision
 	cdef void c_sfft  "sfft" (float *psd, float *y, const float dt, const int n)
 	cdef void c_snfft "snfft"(float *psd, float *t, float* y,       const int n)
 	# Double precision
 	cdef void c_dfft  "dfft" (double *psd, double *y, const double dt, const int n)
 	cdef void c_dnfft "dnfft"(double *psd, double *t, double* y,       const int n)
->>>>>>> 0ffcba97
+
+cdef extern from "complex.h":
+	cdef np.complex128_t cexp "cexp"(np.complex128_t z)
+
 
 
 ## Fused type between double and complex
@@ -1672,213 +1669,6 @@
 			xyz_cen[ielem,idim] /= float(cc)
 	return xyz_cen
 
-<<<<<<< HEAD
-@cython.boundscheck(False)
-@cython.wraparound(False)
-def pseudo_hankel_matrix(np.ndarray X, int d):
-	"""
-	Arrange the snapshot in the matrix `X` into the (pseudo) Hankel
-	matrix. The attribute `d` controls the number of snapshot from `X` in
-	each snapshot of the Hankel matrix.
-
-	:Example:
-
-		>>> a = np.array([[1, 2, 3, 4, 5]])
-		>>> pseudo_hankel_matrix(a, d=2)
-		array([[1, 2, 3, 4],
-			   [2, 3, 4, 5]])
-		>>> pseudo_hankel_matrix(a, d=4)
-		array([[1, 2],
-			   [2, 3],
-			   [3, 4],
-			   [4, 5]])
-
-		>>> a = np.array([1,2,3,4,5,6]).reshape(2,3)
-		>>> print(a)
-		[[1 2 3]
-		 [4 5 6]]
-		>>> pseudo_hankel_matrix(a, d=2)
-		array([[1, 2],
-			   [4, 5],
-			   [2, 3],
-			   [5, 6]])
-	"""
-	cdef np.ndarray result
-	result = sliding_window_view(X.T, (d, X.shape[0]))[:, 0].reshape(X.shape[1] - d + 1, -1).T
-	return result
-
-@cython.boundscheck(False)
-@cython.wraparound(False)
-cdef _exponentials(np.ndarray[complex, ndim=1] alpha, np.ndarray[double, ndim=1] t):
-	'''
-	Matrix of exponentials
-	'''
-	cdef int n = alpha.shape[0]
-	cdef int m = t.shape[0]
-	cdef np.ndarray[complex, ndim=2] result = np.zeros((m, n), dtype=np.complex128)
-	cdef int i, j
-	cdef double complex value
-
-	for i in range(m):
-		for j in range(n):
-			value = t[i] * alpha[j]
-			result[i, j] = cexp(value)
-
-	return result
-
-@cython.boundscheck(False)
-@cython.wraparound(False)
-cdef _dExponentials(np.ndarray[complex, ndim=1] alpha, np.ndarray[double, ndim=1] t, int i):
-	"""
-	Derivatives of the matrix of exponentials.
-	"""
-	cdef int m = t.shape[0]
-	cdef int n = alpha.shape[0]
-	if i < 0 or i > n - 1:
-		raise ValueError("Invalid index i given to exp_function_deriv.")
-
-	cdef np.ndarray[complex, ndim=2] A = np.zeros((m,n), dtype=np.complex128)
-	cdef int j
-	cdef double complex value
-
-	for j in range(m):
-		value = t[j] * alpha[i]
-		A[j,i] = t[j] * cexp(value)
-	
-	return A
-
-@cython.boundscheck(False)
-@cython.wraparound(False)
-cdef _varpro_opt_compute_B(np.ndarray[complex, ndim=2] _phi, np.ndarray[double, ndim=2] H):
-	"""
-	Update B for the current _phi.
-	"""
-	# Compute B using least squares.
-	cdef np.ndarray[complex, ndim=2] B = np.linalg.lstsq(_phi, H, rcond=None)[0]
-	return B
-
-@cython.boundscheck(False)
-@cython.wraparound(False)
-@cython.cdivision(True)
-cdef _varpro_opt_compute_error(np.ndarray[double, ndim=2] H, np.ndarray[complex, ndim=2] _phi, np.ndarray[complex, ndim=2] B):
-	"""
-	Compute the current residual, objective, and relative error.
-	"""
-	cdef int i, j, k
-	cdef int m = H.shape[0]
-	cdef int n = B.shape[1]
-	cdef int p = _phi.shape[1]
-	
-	cdef np.ndarray[complex, ndim=2] residual  = np.empty((m, n), dtype=np.complex128)
-	cdef np.ndarray[complex, ndim=2] phi_dot_B = np.empty((m, n), dtype=np.complex128)
-	cdef double objective, error
-	cdef double norm_residual, norm_H
-	cdef complex sum
-
-	# Manually perform matrix multiplication _phi * B
-	for i in range(m):
-		for j in range(n):
-			sum = 0
-			for k in range(p):
-				sum += _phi[i, k] * B[k, j]
-			phi_dot_B[i, j] = sum
-
-	# Compute residual H - _phi * B
-	for i in range(m):
-		for j in range(n):
-			residual[i, j] = H[i, j] - phi_dot_B[i, j]
-
-	# Compute Frobenius norms
-	norm_residual = 0
-	norm_H = 0
-	for i in range(m):
-		for j in range(n):
-			norm_residual += (residual[i, j].real ** 2 + residual[i, j].imag ** 2)
-			norm_H        += (H[i, j].real ** 2 + H[i, j].imag ** 2)
-
-	norm_residual = sqrt(norm_residual)
-	norm_H        = sqrt(norm_H)
-
-	# Compute objective and relative error
-	objective = 0.5 * norm_residual ** 2
-	error = norm_residual / norm_H
-
-	return residual, objective, error
-
-@cr('math.varpro_optimization')
-@cython.boundscheck(False)
-@cython.wraparound(False)
-def variable_projection_optimizer(np.ndarray[double, ndim=2] H,np.ndarray[double, ndim=1] iniReal,np.ndarray[double, ndim=1] iniImag,np.ndarray[double, ndim=1] time, int maxiter=30, double _lambda=1.0, int lambda_m=52, int lambda_u=2, double eps_stall=1e-12, double tol=1e-6):
-	
-	cdef int rH, cH
-	cdef int neig
-	cdef int ii, jj, ieig
-
-	rH    = H.shape[0]
-	cH    = H.shape[1]
-	neig  = iniReal.shape[0]
-
-	cdef np.ndarray[complex, ndim=1] alpha = np.empty(neig, dtype=np.complex128)
-	cdef np.ndarray[complex, ndim=2] B
-	cdef np.ndarray[complex, ndim=2] res
-	
-	for ii in range(neig):
-		alpha[ii] = iniReal[ii] + 1j * iniImag[ii]
-	_phi        = _exponentials(alpha, time)
-	B           = _varpro_opt_compute_B(_phi, H)
-	res,obj,err = _varpro_opt_compute_error(H, _phi, B)
-
-	cdef np.ndarray[complex, ndim=2] Up, VTp
-	cdef np.ndarray[double, ndim=1] sp
-
-	Up,sp,VTp = np.linalg.svd(_phi, full_matrices=False)
-	#transform = np.matmul([Up, 1/sp, VTp])
-	
-	cdef int m  = Up.shape[1]
-	cdef int m0 = Up.shape[0]
-	cdef int n  = alpha.shape[0]
-	cdef int p  = time.shape[0]
-
-	cdef np.ndarray[complex, ndim=2] transform1 = np.zeros((m, m), dtype=np.complex128)
-	cdef np.ndarray[complex, ndim=2] transform  = np.zeros((m0, m), dtype=np.complex128)
-
-	for ii in range(n):
-		for jj in range(n):
-			transform1[ii, jj] = 1/sp[ii]*VTp[ii,jj]
-	c_zmatmult(&transform[0,0],&Up[0,0],&transform1[0,0],m0,m,m,"N","N")
-
-	cdef np.ndarray[double,  ndim=1] all_error   = np.zeros(maxiter, dtype=np.float64)
-	cdef np.ndarray[complex, ndim=2] djac_matrix = np.zeros((rH * cH, neig), dtype=np.complex128)
-	cdef np.ndarray[complex, ndim=2] rjac        = np.zeros((2 * neig, neig), dtype=np.complex128)
-	cdef np.ndarray[double,  ndim=1] scales      = np.zeros(neig, dtype=np.float64)
-	cdef np.ndarray[complex, ndim=2] ut_dphi     = np.zeros((m, n), dtype=np.complex128)
-	cdef np.ndarray[complex, ndim=2] uut_dphi    = np.zeros((p, m), dtype=np.complex128)
-	cdef np.ndarray[complex, ndim=2] djac_a      = np.zeros((p, m), dtype=np.complex128)
-	cdef np.ndarray[complex, ndim=2] djac_b      = np.zeros((p, m), dtype=np.complex128)
-	cdef np.ndarray[complex, ndim=2] dphi_temp
-	cdef np.ndarray[complex, ndim=2] dphit_res   = np.zeros((m, n), dtype=np.complex128)
-
-
-	for ii in range(maxiter):
-		for ieig in range(neig):
-			# Build the approximate expression for the Jacobian.
-			dphi_temp = _dExponentials(alpha, time, ieig)
-			c_zmatmult(&ut_dphi[0,0],&Up[0,0],&dphi_temp[0,0],m,n,p,"C","N")
-			c_zmatmult(&uut_dphi[0,0],&Up[0,0],&ut_dphi[0,0],p,n,m,"N","N")
-			dphi_temp -= uut_dphi
-			c_zmatmult(&djac_a[0,0],&dphi_temp[0,0],&B[0,0],p,n,m,"N","N")
-			djac_matrix[:, ieig] = djac_a.ravel(order="F")
-
-			# Compute the full expression for the Jacobian.
-			c_zmatmult(&dphit_res[0,0],&dphi_temp[0,0],&res[0,0],m,n,p,"C","N")
-			c_zmatmult(&djac_b[0,0],&transform[0,0],&dphit_res[0,0],p,n,m,"N","N")
-			djac_matrix[:, ieig] += djac_b.ravel(order="F")
-			scales[ieig] = min(np.linalg.norm(djac_matrix[:, ieig]), 1)
-			scales[ieig] = max(scales[ieig], 1e-6)
-			
-
-	return scales
-=======
 @cr('math.cellCenters')
 @cython.boundscheck(False) # turn off bounds-checking for entire function
 @cython.wraparound(False)  # turn off negative index wrapping for entire function
@@ -2022,4 +1812,209 @@
 		return _dnormals(xyz,conec)
 	else:
 		return _snormals(xyz,conec)
->>>>>>> 0ffcba97
+
+@cython.boundscheck(False)
+@cython.wraparound(False)
+def pseudo_hankel_matrix(np.ndarray X, int d):
+	"""
+	Arrange the snapshot in the matrix `X` into the (pseudo) Hankel
+	matrix. The attribute `d` controls the number of snapshot from `X` in
+	each snapshot of the Hankel matrix.
+
+	:Example:
+
+		>>> a = np.array([[1, 2, 3, 4, 5]])
+		>>> pseudo_hankel_matrix(a, d=2)
+		array([[1, 2, 3, 4],
+			   [2, 3, 4, 5]])
+		>>> pseudo_hankel_matrix(a, d=4)
+		array([[1, 2],
+			   [2, 3],
+			   [3, 4],
+			   [4, 5]])
+
+		>>> a = np.array([1,2,3,4,5,6]).reshape(2,3)
+		>>> print(a)
+		[[1 2 3]
+		 [4 5 6]]
+		>>> pseudo_hankel_matrix(a, d=2)
+		array([[1, 2],
+			   [4, 5],
+			   [2, 3],
+			   [5, 6]])
+	"""
+	cdef np.ndarray result
+	result = sliding_window_view(X.T, (d, X.shape[0]))[:, 0].reshape(X.shape[1] - d + 1, -1).T
+	return result
+
+@cython.boundscheck(False)
+@cython.wraparound(False)
+cdef _exponentials(np.ndarray[complex, ndim=1] alpha, np.ndarray[double, ndim=1] t):
+	'''
+	Matrix of exponentials
+	'''
+	cdef int n = alpha.shape[0]
+	cdef int m = t.shape[0]
+	cdef np.ndarray[complex, ndim=2] result = np.zeros((m, n), dtype=np.complex128)
+	cdef int i, j
+	cdef double complex value
+
+	for i in range(m):
+		for j in range(n):
+			value = t[i] * alpha[j]
+			result[i, j] = cexp(value)
+
+	return result
+
+@cython.boundscheck(False)
+@cython.wraparound(False)
+cdef _dExponentials(np.ndarray[complex, ndim=1] alpha, np.ndarray[double, ndim=1] t, int i):
+	"""
+	Derivatives of the matrix of exponentials.
+	"""
+	cdef int m = t.shape[0]
+	cdef int n = alpha.shape[0]
+	if i < 0 or i > n - 1:
+		raise ValueError("Invalid index i given to exp_function_deriv.")
+
+	cdef np.ndarray[complex, ndim=2] A = np.zeros((m,n), dtype=np.complex128)
+	cdef int j
+	cdef double complex value
+
+	for j in range(m):
+		value = t[j] * alpha[i]
+		A[j,i] = t[j] * cexp(value)
+	
+	return A
+
+@cython.boundscheck(False)
+@cython.wraparound(False)
+cdef _varpro_opt_compute_B(np.ndarray[complex, ndim=2] _phi, np.ndarray[double, ndim=2] H):
+	"""
+	Update B for the current _phi.
+	"""
+	# Compute B using least squares.
+	cdef np.ndarray[complex, ndim=2] B = np.linalg.lstsq(_phi, H, rcond=None)[0]
+	return B
+
+@cython.boundscheck(False)
+@cython.wraparound(False)
+@cython.cdivision(True)
+cdef _varpro_opt_compute_error(np.ndarray[double, ndim=2] H, np.ndarray[complex, ndim=2] _phi, np.ndarray[complex, ndim=2] B):
+	"""
+	Compute the current residual, objective, and relative error.
+	"""
+	cdef int i, j, k
+	cdef int m = H.shape[0]
+	cdef int n = B.shape[1]
+	cdef int p = _phi.shape[1]
+	
+	cdef np.ndarray[complex, ndim=2] residual  = np.empty((m, n), dtype=np.complex128)
+	cdef np.ndarray[complex, ndim=2] phi_dot_B = np.empty((m, n), dtype=np.complex128)
+	cdef double objective, error
+	cdef double norm_residual, norm_H
+	cdef complex sum
+
+	# Manually perform matrix multiplication _phi * B
+	for i in range(m):
+		for j in range(n):
+			sum = 0
+			for k in range(p):
+				sum += _phi[i, k] * B[k, j]
+			phi_dot_B[i, j] = sum
+
+	# Compute residual H - _phi * B
+	for i in range(m):
+		for j in range(n):
+			residual[i, j] = H[i, j] - phi_dot_B[i, j]
+
+	# Compute Frobenius norms
+	norm_residual = 0
+	norm_H = 0
+	for i in range(m):
+		for j in range(n):
+			norm_residual += (residual[i, j].real ** 2 + residual[i, j].imag ** 2)
+			norm_H        += (H[i, j].real ** 2 + H[i, j].imag ** 2)
+
+	norm_residual = sqrt(norm_residual)
+	norm_H        = sqrt(norm_H)
+
+	# Compute objective and relative error
+	objective = 0.5 * norm_residual ** 2
+	error = norm_residual / norm_H
+
+	return residual, objective, error
+
+@cr('math.varpro_optimization')
+@cython.boundscheck(False)
+@cython.wraparound(False)
+def variable_projection_optimizer(np.ndarray[double, ndim=2] H,np.ndarray[double, ndim=1] iniReal,np.ndarray[double, ndim=1] iniImag,np.ndarray[double, ndim=1] time, int maxiter=30, double _lambda=1.0, int lambda_m=52, int lambda_u=2, double eps_stall=1e-12, double tol=1e-6):
+	
+	cdef int rH, cH
+	cdef int neig
+	cdef int ii, jj, ieig
+
+	rH    = H.shape[0]
+	cH    = H.shape[1]
+	neig  = iniReal.shape[0]
+
+	cdef np.ndarray[complex, ndim=1] alpha = np.empty(neig, dtype=np.complex128)
+	cdef np.ndarray[complex, ndim=2] B
+	cdef np.ndarray[complex, ndim=2] res
+	
+	for ii in range(neig):
+		alpha[ii] = iniReal[ii] + 1j * iniImag[ii]
+	_phi        = _exponentials(alpha, time)
+	B           = _varpro_opt_compute_B(_phi, H)
+	res,obj,err = _varpro_opt_compute_error(H, _phi, B)
+
+	cdef np.ndarray[complex, ndim=2] Up, VTp
+	cdef np.ndarray[double, ndim=1] sp
+
+	Up,sp,VTp = np.linalg.svd(_phi, full_matrices=False)
+	#transform = np.matmul([Up, 1/sp, VTp])
+	
+	cdef int m  = Up.shape[1]
+	cdef int m0 = Up.shape[0]
+	cdef int n  = alpha.shape[0]
+	cdef int p  = time.shape[0]
+
+	cdef np.ndarray[complex, ndim=2] transform1 = np.zeros((m, m), dtype=np.complex128)
+	cdef np.ndarray[complex, ndim=2] transform  = np.zeros((m0, m), dtype=np.complex128)
+
+	for ii in range(n):
+		for jj in range(n):
+			transform1[ii, jj] = 1/sp[ii]*VTp[ii,jj]
+	c_zmatmult(&transform[0,0],&Up[0,0],&transform1[0,0],m0,m,m,"N","N")
+
+	cdef np.ndarray[double,  ndim=1] all_error   = np.zeros(maxiter, dtype=np.float64)
+	cdef np.ndarray[complex, ndim=2] djac_matrix = np.zeros((rH * cH, neig), dtype=np.complex128)
+	cdef np.ndarray[complex, ndim=2] rjac        = np.zeros((2 * neig, neig), dtype=np.complex128)
+	cdef np.ndarray[double,  ndim=1] scales      = np.zeros(neig, dtype=np.float64)
+	cdef np.ndarray[complex, ndim=2] ut_dphi     = np.zeros((m, n), dtype=np.complex128)
+	cdef np.ndarray[complex, ndim=2] uut_dphi    = np.zeros((p, m), dtype=np.complex128)
+	cdef np.ndarray[complex, ndim=2] djac_a      = np.zeros((p, m), dtype=np.complex128)
+	cdef np.ndarray[complex, ndim=2] djac_b      = np.zeros((p, m), dtype=np.complex128)
+	cdef np.ndarray[complex, ndim=2] dphi_temp
+	cdef np.ndarray[complex, ndim=2] dphit_res   = np.zeros((m, n), dtype=np.complex128)
+
+
+	for ii in range(maxiter):
+		for ieig in range(neig):
+			# Build the approximate expression for the Jacobian.
+			dphi_temp = _dExponentials(alpha, time, ieig)
+			c_zmatmult(&ut_dphi[0,0],&Up[0,0],&dphi_temp[0,0],m,n,p,"C","N")
+			c_zmatmult(&uut_dphi[0,0],&Up[0,0],&ut_dphi[0,0],p,n,m,"N","N")
+			dphi_temp -= uut_dphi
+			c_zmatmult(&djac_a[0,0],&dphi_temp[0,0],&B[0,0],p,n,m,"N","N")
+			djac_matrix[:, ieig] = djac_a.ravel(order="F")
+
+			# Compute the full expression for the Jacobian.
+			c_zmatmult(&dphit_res[0,0],&dphi_temp[0,0],&res[0,0],m,n,p,"C","N")
+			c_zmatmult(&djac_b[0,0],&transform[0,0],&dphit_res[0,0],p,n,m,"N","N")
+			djac_matrix[:, ieig] += djac_b.ravel(order="F")
+			scales[ieig] = min(np.linalg.norm(djac_matrix[:, ieig]), 1)
+			scales[ieig] = max(scales[ieig], 1e-6)
+			
+
+	return scales