--- conflicted
+++ resolved
@@ -140,14 +140,8 @@
 
 		Ai(m,n)  data matrix dispersed on each processor.
 
-<<<<<<< HEAD
-		Ui(m,n)  POD modes dispersed on each processor (must come preallocated).
-		S(n)     singular values.
-		VT(n,n)  right singular vectors (transposed).
-=======
 		Qi(m,n)  Q matrix per processor.
 		R(n,n)   R matrix.
->>>>>>> 5c8ddf0c
 	*/
 	int info = 0, ii, jj, mm;
 	int mpi_rank, mpi_size;
@@ -178,10 +172,10 @@
 int tsqr_svd2(double *Ui, double *S, double *VT, double *Ai, const int m, const int n, MPI_Comm comm) {
 	/*
 		Single value decomposition (SVD) using TSQR algorithm from
-		T. Sayadi and P. J. Schmid, ‘Parallel data-driven decomposition algorithm 
-		for large-scale datasets: with application to transitional boundary layers’, 
+		T. Sayadi and P. J. Schmid, ‘Parallel data-driven decomposition algorithm
+		for large-scale datasets: with application to transitional boundary layers’,
 		Theor. Comput. Fluid Dyn., vol. 30, no. 5, pp. 415–428, Oct. 2016
-		
+
 		doi: 10.1007/s00162-016-0385-x
 
 		This is the reduce-broadcast variant of the algorithm from:
@@ -233,14 +227,8 @@
 
 		Ai(m,n)  data matrix dispersed on each processor.
 
-<<<<<<< HEAD
-		Ui(m,n)  POD modes dispersed on each processor (must come preallocated).
-		S(n)     singular values.
-		VT(n,n)  right singular vectors (transposed).
-=======
 		Qi(m,n)  Q matrix per processor.
 		R(n,n)   R matrix.
->>>>>>> 5c8ddf0c
 	*/
 	int info = 0, ii, jj, n2 = n*2, ilevel, blevel, mask;
 	int mpi_rank, mpi_size;
@@ -342,9 +330,9 @@
 int tsqr_svd(double *Ui, double *S, double *VT, double *Ai, const int m, const int n, MPI_Comm comm) {
 	/*
 		Single value decomposition (SVD) using TSQR algorithm from
-		J. Demmel, L. Grigori, M. Hoemmen, and J. Langou, ‘Communication-optimal Parallel 
-		and Sequential QR and LU Factorizations’, SIAM J. Sci. Comput., 
-		vol. 34, no. 1, pp. A206–A239, Jan. 2012, 
+		J. Demmel, L. Grigori, M. Hoemmen, and J. Langou, ‘Communication-optimal Parallel
+		and Sequential QR and LU Factorizations’, SIAM J. Sci. Comput.,
+		vol. 34, no. 1, pp. A206–A239, Jan. 2012,
 
 		doi: 10.1137/080731992.
 
