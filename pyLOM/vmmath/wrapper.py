--- conflicted
+++ resolved
@@ -407,7 +407,22 @@
 		xyz_cen[ielem,:] = np.mean(xyz[c,:],axis=0)
 	return xyz_cen
 
-<<<<<<< HEAD
+@cr('math.normals')
+def normals(xyz,conec):
+	normals = np.zeros(((conec.shape[0],3)),xyz.dtype)
+	for ielem in range(conec.shape[0]):
+		# Get the values of the field and the positions of the element
+		c     = conec[ielem,conec[ielem,:]>=0]
+		xyzel =  xyz[c,:]
+		# Compute centroid
+		cen  = np.mean(xyzel,axis=0)
+		# Compute normal
+		for inod in range(len(c)):
+			u = xyzel[inod]   - cen
+			v = xyzel[inod-1] - cen
+			normals[ielem,:] += 0.5*np.cross(u,v)
+	return normals
+
 @cr('math.Hankel')
 def pseudo_hankel_matrix(X, d):
 	"""
@@ -585,21 +600,4 @@
 			pprint(0, "Stalled!", flush=True)
 			return B, alpha
 	
-	return B, alpha
-=======
-@cr('math.normals')
-def normals(xyz,conec):
-	normals = np.zeros(((conec.shape[0],3)),xyz.dtype)
-	for ielem in range(conec.shape[0]):
-		# Get the values of the field and the positions of the element
-		c     = conec[ielem,conec[ielem,:]>=0]
-		xyzel =  xyz[c,:]
-		# Compute centroid
-		cen  = np.mean(xyzel,axis=0)
-		# Compute normal
-		for inod in range(len(c)):
-			u = xyzel[inod]   - cen
-			v = xyzel[inod-1] - cen
-			normals[ielem,:] += 0.5*np.cross(u,v)
-	return normals
->>>>>>> 0ffcba97
+	return B, alpha