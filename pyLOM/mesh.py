--- conflicted
+++ resolved
@@ -67,13 +67,8 @@
 	r'''
 	The Mesh class wraps the mesh details of the case.
 	'''
-<<<<<<< HEAD
-	def __init__(self,mtype,xyz,connectivity, eltype,cellOrder,pointOrder,ptable):
-		'''
-=======
 	def __init__(self,mtype,xyz,connectivity,eltype,cellOrder,pointOrder,ptable):
 		r'''
->>>>>>> 59308e07
 		Class constructor
 		'''
 		self._type   = mtype
