#!/usr/bin/env python
#
# pyLOM, mesh.
#
# Mesh class, to organize data.
#
# Last rev: 26/01/2023
from __future__ import print_function, division

import os, numpy as np

from .             import inp_out as io
from .vmmath       import cellCenters
from .utils.cr     import cr
from .utils.mem    import mem
from .utils.errors import raiseError
from .utils.parall import mpi_reduce


ALYA2ELTYP = {
	# Linear cells
	-1 :  0, # Empty cell
	 3 :  1, # Line element
	10 :  2, # Triangular cell
	12 :  3, # Quadrangular cell
	30 :  4, # Tetrahedral cell
	37 :  5, # Hexahedron
	34 :  6, # Linear prism
	32 :  7, # Pyramid
	# Quadratic, isoparametric cells
	39 : 15, # HEX27
	# Lagrangian cells
	40 : 25, # HEX64
}

ELTYPE2VTK = {
	 0 : 0,  # Empty cell
	 2 : 5,  # Triangular cell
	 3 : 9,  # Quadrangular cell
	 4 : 10, # Tetrahedral cell
	 6 : 13, # Linear prism
	 7 : 14, # Pyramid
	 5 : 12, # Hexahedron
	25 : 72, # Lagrangian Hexahedron
}

ELTYPE2ENSI = {
	2 : 'tria3',  # Triangular cell
	3 : 'quad4',  # Quadrangular cell
	4 : 'tetra4', # Tetrahedral cell
	6 : 'penta6', # Linear prism
	5 : 'hexa8',  # Hexahedron
}

MTYPE2ID = {
	'STRUCT2D' : 1,
	'STRUCT3D' : 2,
	'UNSTRUCT' : 3,
}

ID2MTYPE = {
	1 : 'STRUCT2D',
	2 : 'STRUCT3D',
	3 : 'UNSTRUCT',
}

class Mesh(object):
	'''
	The Mesh class wraps the mesh details of the case.
	'''
	def __init__(self,mtype,xyz,connectivity,eltype,cellOrder,pointOrder,ptable):
		'''
		Class constructor
		'''
		self._type   = mtype
		self._xyz    = xyz
		self._xyzc   = None
		self._conec  = connectivity
		self._eltype = eltype
		self._cellO  = cellOrder
		self._pointO = pointOrder
		self._ptable = ptable

	def __str__(self):
		'''
		String representation
		'''
		s   = 'Mesh (%s) of %d nodes and %d elements:\n' % (self.type,self.npoints,self.ncells)
		s  += '  > xyz  - max = ' + str(np.nanmax(self._xyz,axis=0)) + ', min = ' + str(np.nanmin(self._xyz,axis=0)) + '\n'
		return s

	def find_point(self,xyz):
		'''
		Return all the points where self._xyz == xyz
		'''
		return np.where(np.all(self._xyz == xyz,axis=1))[0]

	def find_cell(self,eltype):
		'''
		Return all the elements where self._elemList == elem
		'''
		return np.where(np.all(self._eltype == eltype))[0]

	def find_point_in_cell(self,inode):
		'''
		Return all the elements where the node is
		'''
		return np.where(np.any(np.isin(self._conec,inode),axis=1))[0]

	def size(self,pointData):
		'''
		Return the size accoding to the type of data
		'''
		return self.npoints if pointData else self.ncells

	@cr('Mesh.cellcenters')
	def cellcenters(self):
		'''
		Computes and returns the cell centers
		'''
		if self.type == 'STRUCT2D':
			# Recover unique X, Y coordinates
			x = np.unique(self.x)
			y = np.unique(self.y)
			# Compute cell centers
			xc = x[:-1] + np.diff(x)/2.
			yc = y[:-1] + np.diff(y)/2.
			# Build xyzc
			xx, yy    = np.meshgrid(xc,yc,indexing='ij')
			xyzc      = np.zeros((self.ncells,2),dtype=np.double)
			xyzc[:,0] = xx.reshape((self.ncells,),order='C')
			xyzc[:,1] = yy.reshape((self.ncells,),order='C')
		# Connectivity for a 3D mesh
		if self.type == 'STRUCT3D':
			# Recover unique X, Y, Z coordinates
			x = np.unique(self.x)
			y = np.unique(self.y)
			z = np.unique(self.z)
			# Compute cell centers
			xc = x[:-1] + np.diff(x)/2.
			yc = y[:-1] + np.diff(y)/2.
			zc = z[:-1] + np.diff(z)/2.
			# Build xyzc
			xx, yy, zz = np.meshgrid(xc,yc,zc,indexing='ij')
			xyzc       = np.zeros((self.ncells,3),dtype=np.double)
			xyzc[:,0]  = xx.reshape((self.ncells,),order='C')
			xyzc[:,1]  = yy.reshape((self.ncells,),order='C')		
			xyzc[:,2]  = zz.reshape((self.ncells,),order='C')		
		# Connectivity for a unstructured mesh
		if self.type == 'UNSTRUCT':
			xyzc = cellCenters(self._xyz,self._conec)
		return xyzc

	@cr('Mesh.reshape')
	def reshape_var(self,var,info):
		'''
		Reshape a variable according to the mesh
		'''
		# Obtain number of points from the mesh
		npoints = self.size(info['point'])
		# Only reshape the variable if ndim > 1
		out = np.ascontiguousarray(var.reshape((npoints,info['ndim']),order='C') if info['ndim'] > 1 else var)
		# Build 3D vector in case of 2D array
		if self.type == 'STRUCT2D' and info['ndim'] == 2:
			out = np.hstack((out,np.zeros((npoints,1))))
		return out

	@cr('Mesh.save')
	def save(self,fname,**kwargs):
		'''
		Store the mesh in various formats.
		'''
		# Guess format from extension
		fmt = os.path.splitext(fname)[1][1:] # skip the .
		# Pickle format
		if fmt.lower() == 'pkl': 
			io.pkl_save(fname,self)
		# H5 format
		if fmt.lower() == 'h5':
			# Set default parameters
			if not 'mpio' in kwargs.keys():        kwargs['mpio']        = True
			if not 'nopartition' in kwargs.keys(): kwargs['nopartition'] = False
			# Save
			io.h5_save_mesh(fname,self.type,self.xyz,self.connectivity,self.eltype,self.cellOrder,self.pointOrder,self.partition_table,**kwargs)

	@classmethod
	@cr('Mesh.load')
	def load(cls,fname,**kwargs):
		'''
		Load a mesh from various formats
		'''
		# Guess format from extension
		fmt = os.path.splitext(fname)[1][1:] # skip the .
		# Pickle format
		if fmt.lower() == 'pkl': 
			return io.pkl_load(fname)
		# H5 format
		if fmt.lower() == 'h5':
			if not 'mpio' in kwargs.keys(): kwargs['mpio'] = True
			mtype, xyz, conec, eltype, cellO, pointO, ptable = io.h5_load_mesh(fname,**kwargs)
			return cls(mtype,xyz,conec,eltype,cellO,pointO,ptable)
		raiseError('Cannot load file <%s>!'%fname)

	@classmethod
	@cr('Mesh.new_struct2D')
	def new_struct2D(cls,nx,ny,x,y,dimsx,dimsy,ptable=None):
		xyz    = _struct2d_compute_xyz(nx,ny,x,y,dimsx,dimsy)
		conec  = _struct2d_compute_conec(nx,ny,xyz)
		eltype = 3*np.ones(((nx-1)*(ny-1),),np.uint8)
		cellO  = np.arange((nx-1)*(ny-1),dtype=np.int32)
		pointO = np.arange(nx*ny,dtype=np.int32)
		return cls('STRUCT2D',xyz,conec,eltype,cellO,pointO,ptable)

	@classmethod
	@cr('Mesh.new_struct3D')
	def new_struct3D(cls,nx,ny,nz,x,y,z,dimsx,dimsy,dimsz,ptable=None):
		xyz    = _struct3d_compute_xyz(nx,ny,nz,x,y,z,dimsx,dimsy,dimsz)
		conec  = _struct3d_compute_conec(nx,ny,nz,xyz)
		eltype = 5*np.ones(((nx-1)*(ny-1)*(nz-1),),np.uint8)
		cellO  = np.arange((nx-1)*(ny-1)*(nz-1),dtype=np.int32)
		pointO = np.arange(nx*ny*nz,dtype=np.int32)
		return cls('STRUCT3D',xyz,conec,eltype,cellO,pointO,ptable)

	@classmethod
<<<<<<< HEAD
	@cr('Mesh.from_pyAlya')
	def from_pyAlya(cls,mesh,ptable=None,sod=False):
		'''
		Create the mesh structure from a pyAlya mesh structure
		'''
		eltype = np.array([ALYA2ELTYP[t] for t in mesh.eltype],np.uint8)
		return cls('UNSTRUCT',mesh.xyz,mesh.connectivity_vtk if sod else mesh.connectivity,eltype,mesh.leinv,mesh.lninv,ptable)
=======
	@cr('Mesh.from_pyQvarsi')
	def from_pyQvarsi(cls,mesh,sod=False):
		'''
		Create the mesh structure from a pyAlya mesh structure
		'''
		eltype = np.array([ALYA2ELTYP[t] for t in mesh.eltype_linear],np.uint8)
		return cls('UNSTRUCT',mesh.xyz,mesh.connectivity_vtk if sod else mesh.connectivity,eltype,mesh.leinv_linear,mesh.lninv)
>>>>>>> cb478715

	@property
	def type(self):
		return self._type
	@property
	def npoints(self):
		return self._xyz.shape[0]
	@property
	def npointsG(self):
		return mpi_reduce(self.npoints,op='sum',all=True)
	@property
	def npointsG2(self):
		if self.pointOrder.shape[0] > 0:
			npoints = self.pointOrder.max()
		else:
			npoints = 0
		return mpi_reduce(npoints,op='max',all=True) + 1
	@property
	def ndim(self):
		return self._xyz.shape[1]
	@property
	def ncells(self):
		return self._eltype.shape[0]
	@property
	def ncellsG(self):
		return mpi_reduce(self.ncells,op='sum',all=True)
	@property
	def ncellsG2(self):
		if self.cellOrder.shape[0] > 0:
			ncells = self.cellOrder.max()
		else:
			ncells = 0
		return mpi_reduce(ncells,op='max',all=True) + 1
	@property
	def nnodcell(self):
		return self._conec.shape[1]

	@property
	def xyz(self):
		return self._xyz
	@property
	def x(self):
		return self._xyz[:,0]
	@property
	def y(self):
		return self._xyz[:,1]
	@property
	def z(self):
		return self._xyz[:,2]
	@property
	def xyzc(self):
		if self._xyzc is None: self._xyzc = self.cellcenters()
		return self._xyzc

	@property
	def connectivity(self):
		return self._conec
	@property
	def cellOrder(self):
		return self._cellO
	@property
	def pointOrder(self):
		return self._pointO

	@property
	def partition_table(self):
		return self._ptable
	@partition_table.setter
	def partition_table(self,value):
		self._ptable = value

	@property
	def eltype(self):
		return self._eltype
	@property
	def eltype2VTK(self):
		return np.array([ELTYPE2VTK[t] for t in self._eltype],np.uint8)
	@property
	def eltype2ENSI(self):
		return ELTYPE2ENSI[self._eltype[0]]


def _struct2d_compute_xyz(nx,ny,x,y,dimsx,dimsy):
	'''
	Compute points for a 2D structured mesh
	'''
	if x is None:
		dx = (dimsx[1] - dimsx[0])/(nx - 1.)
		x  = dx*np.arange(nx) + dimsx[0]
	if y is None:
		dy = (dimsy[1] - dimsy[0])/(ny - 1.)
		y  = dy*np.arange(ny) + dimsy[0]
	xx, yy = np.meshgrid(x,y,indexing='ij')
	xy = np.zeros((nx*ny,3),dtype=np.double)
	xy[:,0] = xx.reshape((nx*ny,),order='C')
	xy[:,1] = yy.reshape((nx*ny,),order='C')
	return xy

def _struct2d_compute_conec(nx,ny,xyz):
	'''
	Compute connectivity for a 2D structured mesh
	'''
	# Obtain the ids
	idx  = np.lexsort((xyz[:,1],xyz[:,0]))
	idx2 = idx.reshape((nx,ny))
	# Create connectivity array
	conec = np.zeros(((nx-1)*(ny-1),4),dtype=np.int32)
	conec[:,0] = idx2[:-1,:-1].ravel()
	conec[:,1] = idx2[:-1,1:].ravel()
	conec[:,2] = idx2[1:,1:].ravel()
	conec[:,3] = idx2[1:,:-1].ravel()
	return conec


def _struct3d_compute_xyz(nx,ny,nz,x,y,z,dimsx,dimsy,dimsz):
	'''
	Compute points for a 2D structured mesh
	'''
	if x is None:
		dx = (dimsx[1] - dimsx[0])/(nx - 1.)
		x  = dx*np.arange(nx) + dimsx[0]
	if y is None:
		dy = (dimsy[1] - dimsy[0])/(ny - 1.)
		y  = dy*np.arange(ny) + dimsy[0]
	if z is None:
		dz = (dimsz[1] - dimsz[0])/(nz - 1.)
		z  = dz*np.arange(nz) + dimsz[0]
	xx, yy, zz = np.meshgrid(x,y,z,indexing='ij')
	xyz = np.zeros((nx*ny*nz,3),dtype=np.double)
	xyz[:,0] = xx.reshape((nx*ny*nz,),order='C')
	xyz[:,1] = yy.reshape((nx*ny*nz,),order='C')
	xyz[:,2] = zz.reshape((nx*ny*nz,),order='C')
	return xyz

def _struct3d_compute_conec(nx,ny,nz,xyz):
	'''
	Compute connectivity for a 2D structured mesh
	'''
	# Obtain the ids
	idx  = np.lexsort((xyz[:,2],xyz[:,1],xyz[:,0]))
	idx2 = idx.reshape((nx,ny,nz))
	# Create connectivity array
	conec = np.zeros(((nx-1)*(ny-1)*(nz-1),8),dtype=np.int32)
	conec[:,0] = idx2[:-1,:-1,:-1].ravel()
	conec[:,1] = idx2[:-1,:-1,1:].ravel()
	conec[:,2] = idx2[:-1,1:,1:].ravel()
	conec[:,3] = idx2[:-1,1:,:-1].ravel()
	conec[:,4] = idx2[1:,:-1,:-1].ravel()
	conec[:,5] = idx2[1:,:-1,1:].ravel()
	conec[:,6] = idx2[1:,1:,1:].ravel()
	conec[:,7] = idx2[1:,1:,:-1].ravel()
	return conec<|MERGE_RESOLUTION|>--- conflicted
+++ resolved
@@ -222,23 +222,13 @@
 		return cls('STRUCT3D',xyz,conec,eltype,cellO,pointO,ptable)
 
 	@classmethod
-<<<<<<< HEAD
-	@cr('Mesh.from_pyAlya')
-	def from_pyAlya(cls,mesh,ptable=None,sod=False):
-		'''
-		Create the mesh structure from a pyAlya mesh structure
-		'''
-		eltype = np.array([ALYA2ELTYP[t] for t in mesh.eltype],np.uint8)
-		return cls('UNSTRUCT',mesh.xyz,mesh.connectivity_vtk if sod else mesh.connectivity,eltype,mesh.leinv,mesh.lninv,ptable)
-=======
 	@cr('Mesh.from_pyQvarsi')
-	def from_pyQvarsi(cls,mesh,sod=False):
-		'''
-		Create the mesh structure from a pyAlya mesh structure
+	def from_pyQvarsi(cls,mesh,ptable=None,sod=False):
+		'''
+		Create the mesh structure from a pyQvarsi mesh structure
 		'''
 		eltype = np.array([ALYA2ELTYP[t] for t in mesh.eltype_linear],np.uint8)
-		return cls('UNSTRUCT',mesh.xyz,mesh.connectivity_vtk if sod else mesh.connectivity,eltype,mesh.leinv_linear,mesh.lninv)
->>>>>>> cb478715
+		return cls('UNSTRUCT',mesh.xyz,mesh.connectivity_vtk if sod else mesh.connectivity,eltype,mesh.leinv_linear,mesh.lninv,ptable)
 
 	@property
 	def type(self):
