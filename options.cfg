--- conflicted
+++ resolved
@@ -41,10 +41,6 @@
 ONEAPI_VERS   = 2024.2.0.634
 OPENBLAS_VERS = 0.3.17
 LAPACK_VERS   = 3.9.0
-<<<<<<< HEAD
 KISSFFT_VERS  = 131.1.0
 FFTW_VERS     = 3.3.10
-=======
-FFTW_VERS     = 3.3.8
->>>>>>> 4f8fb773
 NFFT_VERS     = 3.5.2