ensight-reader
pyvista
<<<<<<< HEAD
nvtx
=======
scikit-learn
>>>>>>> 45eb4ed2
<|MERGE_RESOLUTION|>--- conflicted
+++ resolved
@@ -1,7 +1,4 @@
 ensight-reader
 pyvista
-<<<<<<< HEAD
-nvtx
-=======
 scikit-learn
->>>>>>> 45eb4ed2
+nvtx