--- conflicted
+++ resolved
@@ -160,12 +160,6 @@
 # Pyre type checker
 .pyre/
 
-<<<<<<< HEAD
-# Examples Data
-Examples/Data
-
-=======
 # Examples data
 Examples/Data/*
->>>>>>> c61031c7
 l_BaseKit_p_2021.3.0.3219/