--- conflicted
+++ resolved
@@ -4,13 +4,8 @@
 #
 # Last revision: 24/10/2024
 
-<<<<<<< HEAD
-import os, numpy as np, matplotlib.pyplot as plt
+import os, torch, numpy as np, matplotlib.pyplot as plt
 import pyLOM, pyLOM.NN
-=======
-import os, torch, numpy as np, matplotlib.pyplot as plt
-import pyLOM
->>>>>>> 2d8d5139
 
 seed = 19
 
