# Compile PYLOM
#   Compile with g++ or Intel C++ Compiler
#   Compile with the most aggressive optimization setting (O3)
#   Use the most pedantic compiler settings: must compile with no warnings at all
#
# The user may override any desired internal variable by redefining it via command-line:
#   make CXX=g++ [...]
#   make OPTL=-O2 [...]
#   make FLAGS="-Wall -g" [...]
#
# Arnau Miro 2021

# Include user-defined build configuration file
include options.cfg

# Compilers
#
# Automatically detect if the intel compilers are installed and use
# them, otherwise default to the GNU compilers
ifeq ($(FORCE_GCC),ON)
	# Forcing the use of GCC
	# C Compiler
	CC  = mpicc
	# C++ Compiler
	CXX = mpicxx
	# Fortran Compiler
	FC  = mpif90
else
	ifeq (,$(shell which mpiicc))
		# C Compiler
		CC  = mpicc
		# C++ Compiler
		CXX = mpicxx
		# Fortran Compiler
		FC  = mpif90
	else
		# C Compiler
		CC  = mpiicc
		# C++ Compiler
		CXX = mpiicpc
		# Fortran Compiler
		FC  = mpiifort
	endif
endif


# Compiler flags
#
ifeq ($(CC),mpicc)
	# Using GCC as a compiler
	ifeq ($(DEBUGGING),ON)
		# Debugging flags
		CFLAGS   += -O0 -g -rdynamic -fPIC
		CXXFLAGS += -O0 -g -rdynamic -fPIC
		FFLAGS   += -O0 -g -rdynamic -fPIC
	else
		CFLAGS   += -O$(OPTL) -ffast-math -fPIC
		CXXFLAGS += -O$(OPTL) -ffast-math -fPIC
		FFLAGS   += -O$(OPTL) -ffast-math -fPIC
	endif
	# Vectorization flags
	ifeq ($(VECTORIZATION),ON)
		CFLAGS   += -march=native -ftree-vectorize
		CXXFLAGS += -march=native -ftree-vectorize
		FFLAGS   += -march=native -ftree-vectorize
	endif
	# OpenMP flag
	ifeq ($(OPENMP_PARALL),ON)
		CFLAGS   += -fopenmp -DUSE_OMP
		CXXFLAGS += -fopenmp -DUSE_OMP
	endif
else
	# Using INTEL as a compiler
	ifeq ($(DEBUGGING),ON)
		# Debugging flags
		CFLAGS   += -O0 -g -traceback -fPIC
		CXXFLAGS += -O0 -g -traceback -fPIC
		FFLAGS   += -O0 -g -traceback -fPIC
	else
		CFLAGS   += -O$(OPTL) -fPIC
		CXXFLAGS += -O$(OPTL) -fPIC
		FFLAGS   += -O$(OPTL) -fPIC
	endif
	# Vectorization flags
	ifeq ($(VECTORIZATION),ON)
		CFLAGS   += -x$(HOST) -mtune=$(TUNE)
		CXXFLAGS += -x$(HOST) -mtune=$(TUNE)
		FFLAGS   += -x$(HOST) -mtune=$(TUNE)
	endif
	# OpenMP flag
	ifeq ($(OPENMP_PARALL),ON)
		CFLAGS   += -qopenmp -DUSE_OMP
		CXXFLAGS += -qopenmp -DUSE_OMP
	endif
endif
# C standard
#CFLAGS   += -std=c99
# C++ standard
CXXFLAGS += -std=c++11
# Header includes
CXXFLAGS += -I${INC_PATH}


# Defines
#
<<<<<<< HEAD
DFLAGS = -DNPY_NO_DEPRECATED_API
ifeq ($(USE_MKL),ON)
=======
DFLAGS = -DNPY_NO_DEPRECATED_API 
ifeq ($(USE_GESVF),ON) 
	DFLAGS += -DUSE_LAPACK_DGESVD
endif
ifeq ($(USE_MKL),ON) 
>>>>>>> 5c8ddf0c
	DFLAGS += -DUSE_MKL
endif


# One rule to compile them all, one rule to find them,
# One rule to bring them all and in the compiler link them.
all: deps python install
	@echo ""
	@echo "pyLOM deployed successfully"

ifeq ($(USE_MKL),ON)
deps: mkl fftw nfft requirements

else
deps: lapack openblas fftw nfft requirements

endif


# Python
#
python: setup.py
	@CC="${CC}" CFLAGS="${CFLAGS} ${DFLAGS}" CXX="${CXX}" CXXFLAGS="${CXXFLAGS} ${DFLAGS}" LDSHARED="${CC} -shared" ${PYTHON} $< build_ext --inplace
	@echo "Python programs deployed successfully"

requirements: requirements.txt
	@${PIP} install -r $<

install: requirements python
	@CC="${CC}" CFLAGS="${CFLAGS} ${DFLAGS}" CXX="${CXX}" CXXFLAGS="${CXXFLAGS} ${DFLAGS}" LDSHARED="${CC} -shared" ${PIP} install .

install_dev: requirements python
	@CC="${CC}" CFLAGS="${CFLAGS} ${DFLAGS}" CXX="${CXX}" CXXFLAGS="${CXXFLAGS} ${DFLAGS}" LDSHARED="${CC} -shared" ${PIP} install -e .


# External libraries
#
lapack: Deps/lapack
	@bash $</install_lapack.sh "${LAPACK_VERS}" "${PWD}/$<" "${CC}" "${CFLAGS}" "${FC}" "${FFLAGS}"
openblas: Deps/lapack
	@bash $</install_openblas.sh "${OPENBLAS_VERS}" "${PWD}/$<" "${CC}" "${CFLAGS}" "${FC}" "${FFLAGS}"
mkl: Deps/oneAPI
	@bash $</install_mkl.sh "${PLATFORM}" "${ONEAPI_VERS}" "${PWD}/$</mkl" "${CC}" "${CFLAGS}" "${FC}" "${FFLAGS}"
fftw: Deps/fftw
	@bash $</install_fftw.sh "${PLATFORM}" "${FFTW_VERS}" "${OPENMP_PARALL}" "${PWD}/$<" "${CC}" "${CFLAGS}" "${FC}" "${FFLAGS}"
nfft: Deps/nfft
	@bash $</install_nfft.sh "${PLATFORM}" "${NFFT_VERS}" "${OPENMP_PARALL}" "${PWD}/$<" "${CC}" "${CFLAGS}" "${FC}" "${FFLAGS}"


# Generic object makers
#
%.o: %.c
	$(CC) $(CFLAGS) -c -o $@ $< $(DFLAGS)

%.o: %.cpp
	$(CXX) $(CXXFLAGS) -c -o $@ $< $(DFLAGS)

%.o: %.f
	$(FC) $(FFLAGS) -c -o $@ $< $(DFLAGS)

%.o: %.f90
	$(FC) $(FFLAGS) -c -o $@ $< $(DFLAGS)


# Clean
#
clean:
	-@cd pyLOM; rm -f *.o $(wildcard **/*.o)
	-@cd pyLOM; rm -f *.pyc $(wildcard **/*.pyc)
	-@cd pyLOM; rm -rf __pycache__ POD/__pycache__ utils/__pycache__ vmmath/__pycache__ inp_out/__pycache__
	-@cd pyLOM; rm -f POD/*.c POD/*.cpp POD/*.html
	-@cd pyLOM; rm -f DMD/*.c DMD/*.cpp DMD/*.html
	-@cd pyLOM; rm -f vmmath/*.c vmmath/*.cpp vmmath/*.html
	-@cd pyLOM; rm -f inp_out/*.c inp_out/*.cpp inp_out/*.html

cleanall: clean
	-@rm -rf build
	-@cd pyLOM; rm POD/*.so vmmath/*.so DMD/*.so inp_out/*.so

ifeq ($(USE_MKL),ON)
uninstall_deps: uninstall_mkl uninstall_fftw uninstall_nfft

else
uninstall_deps: uninstall_lapack uninstall_fftw uninstall_nfft

endif

uninstall: cleanall uninstall_deps uninstall_python
	@${PIP} uninstall pyLOM
	-@rm -rf pyLOM.egg-info

uninstall_python:
	@${PIP} uninstall pyLOM
	-@rm -rf pyLOM.egg-info

uninstall_lapack: Deps/lapack/lib
	-@rm -rf Deps/lapack/include
	-@rm -rf Deps/lapack/lib
	-@rm -rf Deps/lapack/share

uninstall_mkl: Deps/oneAPI/mkl
	-@Deps/oneAPI/l_BaseKit_p_${ONEAPI_VERS}.sh -a --silent --action remove --eula accept --components intel.oneapi.lin.mkl.devel --install-dir $(shell pwd)/Deps/oneAPI
	-@rm -rf Deps/oneAPI/l_BaseKit_p_${ONEAPI_VERS}.sh Deps/oneAPI/mkl

uninstall_fftw: Deps/fftw/lib
	-@rm -rf Deps/fftw/include
	-@rm -rf Deps/fftw/lib

uninstall_nfft: Deps/nfft/lib
	-@rm -rf Deps/nfft/include
	-@rm -rf Deps/nfft/lib
	-@rm -rf Deps/nfft/share<|MERGE_RESOLUTION|>--- conflicted
+++ resolved
@@ -103,16 +103,11 @@
 
 # Defines
 #
-<<<<<<< HEAD
 DFLAGS = -DNPY_NO_DEPRECATED_API
+ifeq ($(USE_GESVF),ON)
+	DFLAGS += -DUSE_LAPACK_DGESVD
+endif
 ifeq ($(USE_MKL),ON)
-=======
-DFLAGS = -DNPY_NO_DEPRECATED_API 
-ifeq ($(USE_GESVF),ON) 
-	DFLAGS += -DUSE_LAPACK_DGESVD
-endif
-ifeq ($(USE_MKL),ON) 
->>>>>>> 5c8ddf0c
 	DFLAGS += -DUSE_MKL
 endif
 
